# coding: utf-8
'''
A collection of mixins useful for the various *Client interfaces
'''
from __future__ import print_function
from __future__ import absolute_import
import __builtin__
import collections
import logging
import time
import multiprocessing

import salt.exceptions
import salt.utils
import salt.utils.event
import salt.utils.jid
import salt.transport
from salt.utils.error import raise_error
from salt.utils.event import tagify
from salt.utils.doc import strip_rst as _strip_rst

log = logging.getLogger(__name__)

CLIENT_INTERNAL_KEYWORDS = frozenset([
    'client',
    'cmd',
    'eauth',
    'fun',
    'kwarg',
    'match',
    'token'
])


class SyncClientMixin(object):
    '''
    A mixin for *Client interfaces to abstract common function execution
    '''
    functions = ()

    def _verify_fun(self, fun):
        '''
        Check that the function passed really exists
        '''
        if not fun:
            err = 'Must specify a function to run'
            raise salt.exceptions.CommandExecutionError(err)
        if fun not in self.functions:
            err = 'Function {0!r} is unavailable'.format(fun)
            raise salt.exceptions.CommandExecutionError(err)

    def master_call(self, **kwargs):
        '''
        Execute a function through the master network interface.
        '''
<<<<<<< HEAD
        load = kwargs
        load['cmd'] = self.client
        channel = salt.transport.Channel.factory(self.opts,
                                                 crypt='clear',
                                                 usage='master_call')
        ret = channel.send(load)
        if isinstance(ret, collections.Mapping):
            if 'error' in ret:
                raise_error(**ret['error'])
=======
        self._verify_fun(fun)
        l_fun = self.functions[fun]
        f_call = salt.utils.format_call(l_fun, low, expected_extra_kws=CLIENT_INTERNAL_KEYWORDS)
        ret = l_fun(*f_call.get('args', ()), **f_call.get('kwargs', {}))
>>>>>>> 1371f4be
        return ret

    def cmd_sync(self, low, timeout=None):
        '''
        Execute a runner function synchronously; eauth is respected

        This function requires that :conf_master:`external_auth` is configured
        and the user is authorized to execute runner functions: (``@runner``).

        .. code-block:: python

            runner.eauth_sync({
                'fun': 'jobs.list_jobs',
                'username': 'saltdev',
                'password': 'saltdev',
                'eauth': 'pam',
            })
        '''
        event = salt.utils.event.get_master_event(self.opts, self.opts['sock_dir'])
        job = self.master_call(**low)
        ret_tag = salt.utils.event.tagify('ret', base=job['tag'])

        if timeout is None:
            timeout = 300
        ret = event.get_event(tag=ret_tag, full=True, wait=timeout)
        if ret is None:
            raise salt.exceptions.SaltClientTimeout(
                "RunnerClient job '{0}' timed out".format(job['jid']),
                jid=job['jid'])

        return ret['data']['return']

    def cmd(self, fun, arg=None, pub_data=None, kwarg=None):
        '''
        Execute a function

        .. code-block:: python

            >>> opts = salt.config.master_config('/etc/salt/master')
            >>> runner = salt.runner.RunnerClient(opts)
            >>> runner.cmd('jobs.list_jobs', [])
            {
                '20131219215650131543': {
                    'Arguments': [300],
                    'Function': 'test.sleep',
                    'StartTime': '2013, Dec 19 21:56:50.131543',
                    'Target': '*',
                    'Target-type': 'glob',
                    'User': 'saltdev'
                },
                '20131219215921857715': {
                    'Arguments': [300],
                    'Function': 'test.sleep',
                    'StartTime': '2013, Dec 19 21:59:21.857715',
                    'Target': '*',
                    'Target-type': 'glob',
                    'User': 'saltdev'
                },
            }

        '''
        if arg is None:
            arg = tuple()
        if not isinstance(arg, list) and not isinstance(arg, tuple):
            raise salt.exceptions.SaltInvocationError(
                'arg must be formatted as a list/tuple'
            )
        if pub_data is None:
            pub_data = {}
        if not isinstance(pub_data, dict):
            raise salt.exceptions.SaltInvocationError(
                'pub_data must be formatted as a dictionary'
            )
        if kwarg is None:
            kwarg = {}
        if not isinstance(kwarg, dict):
            raise salt.exceptions.SaltInvocationError(
                'kwarg must be formatted as a dictionary'
            )
        arglist = salt.utils.args.parse_input(arg)

        # if you were passed kwarg, add it to arglist
        if kwarg:
            kwarg['__kwarg__'] = True
            arglist.append(kwarg)

        args, kwargs = salt.minion.load_args_and_kwargs(
            self.functions[fun], arglist, pub_data
        )
        low = {'fun': fun,
               'args': args,
               'kwargs': kwargs}
        return self.low(fun, low)

    def low(self, fun, low):
        '''
        Execute a function from low data
        Low data includes:
            required:
                - fun: the name of the function to run
            optional:
                - args: a list of args to pass to fun
                - kwargs: kwargs for fun
                - __user__: user who is running the command
                - __jid__: jid to run under
                - __tag__: tag to run under
        '''
        jid = low.get('__jid__', salt.utils.jid.gen_jid())
        tag = low.get('__tag__', tagify(jid, prefix=self.tag_prefix))
        data = {'fun': '{0}.{1}'.format(self.client, fun),
                'jid': jid,
                'user': low.get('__user__', 'UNKNOWN'),
                }
        event = salt.utils.event.get_event(
                'master',
                self.opts['sock_dir'],
                self.opts['transport'],
                opts=self.opts,
                listen=False)
        event.fire_event(data, tagify('new', base=tag))

        # TODO: document these, and test that they exist
        # TODO: Other things to inject??
        func_globals = {'__jid__': jid,
                        '__user__': data['user'],
                        '__tag__': tag,
                        '__jid_event__': salt.utils.event.NamespacedEvent(event, tag),
                        }

        def over_print(output):
            '''
            Print and duplicate the print to an event
            '''
            print_event = {'data': output,
                           'outputter': 'pprint'}
            func_globals['__jid_event__'].fire_event(print_event, 'print')
            __builtin__.print(output)  # and do the old style printout
        func_globals['print'] = over_print

        # Inject some useful globals to the funciton's global namespace
        for global_key, value in func_globals.iteritems():
            self.functions[fun].func_globals[global_key] = value
        try:
            self._verify_fun(fun)

            # There are some descrepencies of what a "low" structure is
            # in the publisher world it is a dict including stuff such as jid,
            # fun, arg (a list of args, with kwargs packed in). Historically
            # this particular one has had no "arg" and just has had all the
            # kwargs packed into the top level object. The plan is to move away
            # from that since the caller knows what is an arg vs a kwarg, but
            # while we make the transition we will load "kwargs" using format_call
            # if there are no kwargs in the low object passed in
            f_call = None
            if 'args' not in low:
                f_call = salt.utils.format_call(self.functions[fun], low)
                args = f_call.get('args', ())
            else:
                args = low['args']
            if 'kwargs' not in low:
                if f_call is None:
                    f_call = salt.utils.format_call(self.functions[fun], low)
                kwargs = f_call.get('kwargs', {})

                # throw a warning for the badly formed low data if we found
                # kwargs using the old mechanism
                if kwargs:
                    salt.utils.warn_until(
                        'Boron',
                        'kwargs must be passed inside the low under "kwargs"'
                    )
            else:
                kwargs = low['kwargs']

            data['return'] = self.functions[fun](*args, **kwargs)
            data['success'] = True
        except Exception as exc:
            data['return'] = 'Exception occurred in {0} {1}: {2}: {3}'.format(
                            self.client,
                            fun,
                            exc.__class__.__name__,
                            exc,
                            )
            data['success'] = False

        event.fire_event(data, tagify('ret', base=tag))
        # if we fired an event, make sure to delete the event object.
        # This will ensure that we call destroy, which will do the 0MQ linger
        #
        # The process ends and the zmq linger appears NOT to be respected. As
        # a result, at time the del event kills the socket before the above
        # fire_event can finish. There may be a better way to wait for the event
        # to fire but for now we will insert a small delay.
        time.sleep(0.25)
        del event
        return data['return']

    def get_docs(self, arg=None):
        '''
        Return a dictionary of functions and the inline documentation for each
        '''
        if arg:
            target_mod = arg + '.' if not arg.endswith('.') else arg
            docs = [(fun, self.functions[fun].__doc__)
                    for fun in sorted(self.functions)
                    if fun == arg or fun.startswith(target_mod)]
        else:
            docs = [(fun, self.functions[fun].__doc__)
                    for fun in sorted(self.functions)]
        docs = dict(docs)
        return _strip_rst(docs)


class AsyncClientMixin(object):
    '''
    A mixin for *Client interfaces to enable easy async function execution
    '''
    client = None
    tag_prefix = None

    def _proc_function(self, fun, low, user, tag, jid):
        '''
        Run this method in a multiprocess target to execute the function in a
        multiprocess and fire the return data on the event bus
        '''
        salt.utils.daemonize(redirect_out=False)

        # pack a few things into low
        low['__jid__'] = jid
        low['__user__'] = user
        low['__tag__'] = tag

        self.low(fun, low)

    def cmd_async(self, low):
        '''
        Execute a function asynchronously; eauth is respected

        This function requires that :conf_master:`external_auth` is configured
        and the user is authorized

        .. code-block:: python

            >>> wheel.cmd_async({
                'fun': 'key.finger',
                'match': 'jerry',
                'eauth': 'auto',
                'username': 'saltdev',
                'password': 'saltdev',
            })
            {'jid': '20131219224744416681', 'tag': 'salt/wheel/20131219224744416681'}
        '''
        return self.master_call(**low)

    def async(self, fun, low, user='UNKNOWN'):
        '''
        Execute the function in a multiprocess and return the event tag to use
        to watch for the return
        '''
        jid = salt.utils.jid.gen_jid()
        tag = tagify(jid, prefix=self.tag_prefix)

        proc = multiprocessing.Process(
                target=self._proc_function,
                args=(fun, low, user, tag, jid))
        proc.start()
        proc.join()  # MUST join, otherwise we leave zombies all over
        return {'tag': tag, 'jid': jid}

    def print_async_event(self, suffix, event):
        '''
        Print all of the events with the prefix 'tag'
        '''
        # some suffixes we don't want to print
        if suffix in ('new', ):
            return

        # TODO: clean up this event print out. We probably want something
        # more general, since this will get *really* messy as
        # people use more events that don't quite fit into this mold
        if suffix == 'ret':  # for "ret" just print out return
            salt.output.display_output(event['return'], '', self.opts)
        elif isinstance(event, dict) and 'outputter' in event and event['outputter'] is not None:
            print(self.outputters[event['outputter']](event['data']))
        # otherwise fall back on basic printing
        else:
            event.pop('_stamp')  # remove the timestamp before printing
            print('{tag}: {event}'.format(tag=suffix,
                                          event=event))

    def get_async_returns(self, tag, timeout=None, event=None):
        '''
        Yield all events from a given tag until "ret" is received or timeout is
        reached.
        '''
        if timeout is None:
            timeout = self.opts['timeout'] * 2

        if event is None:
            event = salt.utils.event.get_master_event(self.opts, self.opts['sock_dir'])
        timeout_at = time.time() + timeout
        last_progress_timestamp = time.time()
        basetag_depth = tag.count('/') + 1

        # no need to have a sleep, get_event has one inside
        while True:
            raw = event.get_event(timeout, tag=tag, full=True)
            # If we saw no events in the event bus timeout
            # OR
            # we have reached the total timeout
            # AND
            # have not seen any progress events for the length of the timeout.
            now = time.time()
            if raw is None and (now > timeout_at and
                                now - last_progress_timestamp > timeout):
                # Timeout reached
                break
            try:
                tag_parts = raw['tag'].split('/')
                suffix = '/'.join(tag_parts[basetag_depth:])
                last_progress_timestamp = now
                yield suffix, raw['data']
                if tag_parts[3] == 'ret':
                    raise StopIteration()  # we are done, we got return
            except (IndexError, KeyError):
                continue<|MERGE_RESOLUTION|>--- conflicted
+++ resolved
@@ -53,7 +53,6 @@
         '''
         Execute a function through the master network interface.
         '''
-<<<<<<< HEAD
         load = kwargs
         load['cmd'] = self.client
         channel = salt.transport.Channel.factory(self.opts,
@@ -63,12 +62,6 @@
         if isinstance(ret, collections.Mapping):
             if 'error' in ret:
                 raise_error(**ret['error'])
-=======
-        self._verify_fun(fun)
-        l_fun = self.functions[fun]
-        f_call = salt.utils.format_call(l_fun, low, expected_extra_kws=CLIENT_INTERNAL_KEYWORDS)
-        ret = l_fun(*f_call.get('args', ()), **f_call.get('kwargs', {}))
->>>>>>> 1371f4be
         return ret
 
     def cmd_sync(self, low, timeout=None):
@@ -224,13 +217,13 @@
             # if there are no kwargs in the low object passed in
             f_call = None
             if 'args' not in low:
-                f_call = salt.utils.format_call(self.functions[fun], low)
+                f_call = salt.utils.format_call(self.functions[fun], low, expected_extra_kws=CLIENT_INTERNAL_KEYWORDS)
                 args = f_call.get('args', ())
             else:
                 args = low['args']
             if 'kwargs' not in low:
                 if f_call is None:
-                    f_call = salt.utils.format_call(self.functions[fun], low)
+                    f_call = salt.utils.format_call(self.functions[fun], low, expected_extra_kws=CLIENT_INTERNAL_KEYWORDS)
                 kwargs = f_call.get('kwargs', {})
 
                 # throw a warning for the badly formed low data if we found
