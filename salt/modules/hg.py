# -*- coding: utf-8 -*-
'''
Support for the Mercurial SCM
'''
from __future__ import absolute_import

# Import salt libs
from salt import utils

if utils.is_windows():
    hg_binary = 'hg.exe'
else:
    hg_binary = 'hg'


def _check_hg():
    utils.check_or_die(hg_binary)


def _ssh_flag(identity_path):
    return '--ssh "ssh -i {0}"'.format(identity_path)


def revision(cwd, rev='tip', short=False, user=None):
    '''
    Returns the long hash of a given identifier (hash, branch, tag, HEAD, etc)

    cwd
        The path to the Mercurial repository

    rev: tip
        The revision

    short: False
        Return an abbreviated commit hash

    user : None
        Run hg as a user other than what the minion runs as

    CLI Example:

    .. code-block:: bash

        salt '*' hg.revision /path/to/repo mybranch
    '''
    _check_hg()

    cmd = [
            'hg',
            'id',
            '-i',
            '--debug' if not short else '',
            '-r',
            '{0}'.format(rev)]

    result = __salt__['cmd.run_all'](
            cmd,
            cwd=cwd,
            runas=user,
            python_shell=False)

    if result['retcode'] == 0:
        return result['stdout']
    else:
        return ''


def describe(cwd, rev='tip', user=None):
    '''
    Mimic git describe and return an identifier for the given revision

    cwd
        The path to the Mercurial repository

    rev: tip
        The path to the archive tarball

    user : None
        Run hg as a user other than what the minion runs as

    CLI Example:

    .. code-block:: bash

        salt '*' hg.describe /path/to/repo
    '''
    _check_hg()

    cmd = [
            'hg',
            'log',
            '-r',
            '{0}'.format(rev),
            '--template',
            "'{{latesttag}}-{{latesttagdistance}}-{{node|short}}'"
            ]
    desc = __salt__['cmd.run_stdout'](
            cmd,
            cwd=cwd,
            runas=user,
            python_shell=False)

    return desc or revision(cwd, rev, short=True)


def archive(cwd, output, rev='tip', fmt=None, prefix=None, user=None):
    '''
    Export a tarball from the repository

    cwd
        The path to the Mercurial repository

    output
        The path to the archive tarball

    rev: tip
        The revision to create an archive from

    fmt: None
        Format of the resulting archive. Mercurial supports: tar,
        tbz2, tgz, zip, uzip, and files formats.

    prefix : None
        Prepend <prefix>/ to every filename in the archive

    user : None
        Run hg as a user other than what the minion runs as

    If ``prefix`` is not specified it defaults to the basename of the repo
    directory.

    CLI Example:

    .. code-block:: bash

        salt '*' hg.archive /path/to/repo output=/tmp/archive.tgz fmt=tgz
    '''
    _check_hg()

    cmd = [
            'hg',
            'archive',
            '{0}'.format(output),
            '--rev',
            '{0}'.format(rev),
            ]
    if fmt:
        cmd.append('--type')
        cmd.append('{0}'.format(fmt))
    if prefix:
        cmd.append('--prefix')
        cmd.append('"{0}"'.format(prefix))
    return __salt__['cmd.run'](cmd, cwd=cwd, runas=user, python_shell=False)


def pull(cwd, opts=None, user=None, identity=None, repository=None):
    '''
    Perform a pull on the given repository

    cwd
        The path to the Mercurial repository

    repository : None
        Perform pull from the repository different from .hg/hgrc:[paths]:default

    opts : None
        Any additional options to add to the command line

    user : None
        Run hg as a user other than what the minion runs as

    identity : None
        Private SSH key on the minion server for authentication (ssh://)

<<<<<<< HEAD
=======
        .. versionadded:: 2015.2.0

>>>>>>> 40075270
    CLI Example:

    .. code-block:: bash

        salt '*' hg.pull /path/to/repo opts=-u
    '''
    _check_hg()

    cmd = ['hg', 'pull']
    if identity:
        cmd.append(_ssh_flag(identity))
    if opts:
        for opt in opts.split():
            cmd.append(opt)
    if repository is not None:
        cmd.append(repository)
    return __salt__['cmd.run'](cmd, cwd=cwd, runas=user, python_shell=False, use_vt=True)


def update(cwd, rev, force=False, user=None):
    '''
    Update to a given revision

    cwd
        The path to the Mercurial repository

    rev
        The revision to update to

    force : False
        Force an update

    user : None
        Run hg as a user other than what the minion runs as

    CLI Example:

    .. code-block:: bash

        salt devserver1 hg.update /path/to/repo somebranch
    '''
    _check_hg()

    cmd = ['hg', 'update', '{0}'.format(rev)]
    if force:
        cmd.append('-C')
    return __salt__['cmd.run'](cmd, cwd=cwd, runas=user, python_shell=False)


def clone(cwd, repository, opts=None, user=None, identity=None):
    '''
    Clone a new repository

    cwd
        The path to the Mercurial repository

    repository
        The hg URI of the repository

    opts : None
        Any additional options to add to the command line

    user : None
        Run hg as a user other than what the minion runs as

    identity : None
        Private SSH key on the minion server for authentication (ssh://)

<<<<<<< HEAD
=======
        .. versionadded:: 2015.2.0

>>>>>>> 40075270
    CLI Example:

    .. code-block:: bash

        salt '*' hg.clone /path/to/repo https://bitbucket.org/birkenfeld/sphinx
    '''
    _check_hg()
    cmd = ['hg', 'clone', '{0}'.format(repository), '{0}'.format(cwd)]
    if opts:
        for opt in opts.split():
            cmd.append('{0}'.format(opt))
    if identity:
        cmd.append(_ssh_flag(identity))
    return __salt__['cmd.run'](cmd, runas=user, python_shell=False, use_vt=True)<|MERGE_RESOLUTION|>--- conflicted
+++ resolved
@@ -172,11 +172,8 @@
     identity : None
         Private SSH key on the minion server for authentication (ssh://)
 
-<<<<<<< HEAD
-=======
         .. versionadded:: 2015.2.0
 
->>>>>>> 40075270
     CLI Example:
 
     .. code-block:: bash
@@ -245,11 +242,8 @@
     identity : None
         Private SSH key on the minion server for authentication (ssh://)
 
-<<<<<<< HEAD
-=======
         .. versionadded:: 2015.2.0
 
->>>>>>> 40075270
     CLI Example:
 
     .. code-block:: bash
