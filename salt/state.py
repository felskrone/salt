# -*- coding: utf-8 -*-
'''
The module used to execute states in salt. A state is unlike a module
execution in that instead of just executing a command it ensure that a
certain state is present on the system.

The data sent to the state calls is as follows:
    { 'state': '<state module name>',
      'fun': '<state function name>',
      'name': '<the name argument passed to all states>'
      'argn': '<arbitrary argument, can have many of these>'
      }
'''

# Import python libs
from __future__ import absolute_import
import os
import sys
import copy
import site
import fnmatch
import logging
import datetime
import traceback

# Import salt libs
import salt.utils
import salt.loader
import salt.minion
import salt.pillar
import salt.fileclient
import salt.utils.event
import salt.syspaths as syspaths
from salt.utils import context, immutabletypes
from salt.template import compile_template, compile_template_str
from salt.exceptions import SaltRenderError, SaltReqTimeoutError, SaltException
from salt.utils.odict import OrderedDict, DefaultOrderedDict

# Import third party libs
# pylint: disable=import-error,no-name-in-module,redefined-builtin
import salt.ext.six as six
from salt.ext.six.moves import range
# pylint: enable=import-error,no-name-in-module,redefined-builtin

log = logging.getLogger(__name__)


# These are keywords passed to state module functions which are to be used
# by salt in this state module and not on the actual state module function
STATE_REQUISITE_KEYWORDS = frozenset([
    'onchanges',
    'onfail',
    'prereq',
    'prerequired',
    'watch',
    'require',
    'listen',
    ])
STATE_REQUISITE_IN_KEYWORDS = frozenset([
    'onchanges_in',
    'onfail_in',
    'prereq_in',
    'watch_in',
    'require_in',
    'listen_in',
    ])
STATE_RUNTIME_KEYWORDS = frozenset([
    'fun',
    'state',
    'check_cmd',
    'fail_hard',
    'onlyif',
    'unless',
    'order',
    'prereq',
    'prereq_in',
    'prerequired',
    'reload_modules',
    'reload_grains',
    'reload_pillar',
    'saltenv',
    'use',
    'use_in',
    '__env__',
    '__sls__',
    '__id__',
    '__pub_user',
    '__pub_arg',
    '__pub_jid',
    '__pub_fun',
    '__pub_tgt',
    '__pub_ret',
    '__pub_pid',
    '__pub_tgt_type',
    '__prereq__',
    ])

STATE_INTERNAL_KEYWORDS = STATE_REQUISITE_KEYWORDS.union(STATE_REQUISITE_IN_KEYWORDS).union(STATE_RUNTIME_KEYWORDS)


def _odict_hashable(self):
    return id(self)


OrderedDict.__hash__ = _odict_hashable


def split_low_tag(tag):
    '''
    Take a low tag and split it back into the low dict that it came from
    '''
    state, id_, name, fun = tag.split('_|-')

    return {'state': state,
            '__id__': id_,
            'name': name,
            'fun': fun}


def _gen_tag(low):
    '''
    Generate the running dict tag string from the low data structure
    '''
    return '{0[state]}_|-{0[__id__]}_|-{0[name]}_|-{0[fun]}'.format(low)


def _l_tag(name, id_):
    low = {'name': 'listen_{0}'.format(name),
           '__id__': 'listen_{0}'.format(id_),
           'state': 'Listen_Error',
           'fun': 'Listen_Error'}
    return _gen_tag(low)


def trim_req(req):
    '''
    Trim any function off of a requisite
    '''
    reqfirst = next(iter(req))
    if '.' in reqfirst:
        return {reqfirst.split('.')[0]: req[reqfirst]}
    return req


def state_args(id_, state, high):
    '''
    Return a set of the arguments passed to the named state
    '''
    args = set()
    if id_ not in high:
        return args
    if state not in high[id_]:
        return args
    for item in high[id_][state]:
        if not isinstance(item, dict):
            continue
        if len(item) != 1:
            continue
        args.add(next(iter(item)))
    return args


def find_name(name, state, high):
    '''
    Scan high data for the id referencing the given name
    '''
    ext_id = ''
    if name in high:
        ext_id = name
    else:
        # We need to scan for the name
        for nid in high:
            if state in high[nid]:
                if isinstance(
                        high[nid][state],
                        list):
                    for arg in high[nid][state]:
                        if not isinstance(arg, dict):
                            continue
                        if len(arg) != 1:
                            continue
                        if arg[next(iter(arg))] == name:
                            ext_id = nid
    return ext_id


def format_log(ret):
    '''
    Format the state into a log message
    '''
    msg = ''
    if isinstance(ret, dict):
        # Looks like the ret may be a valid state return
        if 'changes' in ret:
            # Yep, looks like a valid state return
            chg = ret['changes']
            if not chg:
                if ret['comment']:
                    msg = ret['comment']
                else:
                    msg = 'No changes made for {0[name]}'.format(ret)
            elif isinstance(chg, dict):
                if 'diff' in chg:
                    if isinstance(chg['diff'], six.string_types):
                        msg = 'File changed:\n{0}'.format(chg['diff'])
                if all([isinstance(x, dict) for x in six.itervalues(chg)]):
                    if all([('old' in x and 'new' in x)
                            for x in six.itervalues(chg)]):
                        msg = 'Made the following changes:\n'
                        for pkg in chg:
                            old = chg[pkg]['old']
                            if not old and old not in (False, None):
                                old = 'absent'
                            new = chg[pkg]['new']
                            if not new and new not in (False, None):
                                new = 'absent'
                            msg += '{0} changed from {1} to ' \
                                   '{2}\n'.format(pkg, old, new)
            if not msg:
                msg = str(ret['changes'])
            if ret['result'] is True or ret['result'] is None:
                log.info(msg)
            else:
                log.error(msg)
    else:
        # catch unhandled data
        log.info(str(ret))


def master_compile(master_opts, minion_opts, grains, id_, saltenv):
    '''
    Compile the master side low state data, and build the hidden state file
    '''
    st_ = MasterHighState(master_opts, minion_opts, grains, id_, saltenv)
    return st_.compile_highstate()


def ishashable(obj):
    try:
        hash(obj)
    except TypeError:
        return False
    return True


class StateError(Exception):
    '''
    Custom exception class.
    '''
    pass


class Compiler(object):
    '''
    Class used to compile and manage the High Data structure
    '''
    def __init__(self, opts):
        self.opts = opts
        self.rend = salt.loader.render(self.opts, {})

    # We need __setstate__ and __getstate__ to avoid pickling errors since
    # 'self.rend' contains a function reference which is not picklable.
    # These methods are only used when pickling so will not be used on
    # non-Windows platforms.
    def __setstate__(self, state):
        self.__init__(state['opts'])

    def __getstate__(self):
        return {'opts': self.opts}

    def render_template(self, template, **kwargs):
        '''
        Enforce the states in a template
        '''
        high = compile_template(
            template, self.rend, self.opts['renderer'], **kwargs)
        if not high:
            return high
        return self.pad_funcs(high)

    def pad_funcs(self, high):
        '''
        Turns dot delimited function refs into function strings
        '''
        for name in high:
            if not isinstance(high[name], dict):
                if isinstance(high[name], six.string_types):
                    # Is this is a short state? It needs to be padded!
                    if '.' in high[name]:
                        comps = high[name].split('.')
                        if len(comps) >= 2:
                            # Merge the comps
                            comps[1] = '.'.join(comps[1:len(comps)])
                        high[name] = {
                            # '__sls__': template,
                            # '__env__': None,
                            comps[0]: [comps[1]]
                        }
                        continue
                    continue
            skeys = set()
            for key in sorted(high[name]):
                if key.startswith('_'):
                    continue
                if not isinstance(high[name][key], list):
                    continue
                if '.' in key:
                    comps = key.split('.')
                    if len(comps) >= 2:
                        # Merge the comps
                        comps[1] = '.'.join(comps[1:len(comps)])
                    # Salt doesn't support state files such as:
                    #
                    # /etc/redis/redis.conf:
                    #   file.managed:
                    #     - user: redis
                    #     - group: redis
                    #     - mode: 644
                    #   file.comment:
                    #     - regex: ^requirepass
                    if comps[0] in skeys:
                        continue
                    high[name][comps[0]] = high[name].pop(key)
                    high[name][comps[0]].append(comps[1])
                    skeys.add(comps[0])
                    continue
                skeys.add(key)
        return high

    def verify_high(self, high):
        '''
        Verify that the high data is viable and follows the data structure
        '''
        errors = []
        if not isinstance(high, dict):
            errors.append('High data is not a dictionary and is invalid')
        reqs = {}
        for name, body in six.iteritems(high):
            if name.startswith('__'):
                continue
            if not isinstance(name, six.string_types):
                errors.append(
                    'ID {0!r} in SLS {1!r} is not formed as a string, but is '
                    'a {2}'.format(name, body['__sls__'], type(name).__name__)
                )
            if not isinstance(body, dict):
                err = ('The type {0} in {1} is not formatted as a dictionary'
                       .format(name, body))
                errors.append(err)
                continue
            for state in body:
                if state.startswith('__'):
                    continue
                if not isinstance(body[state], list):
                    errors.append(
                        'State {0!r} in SLS {1!r} is not formed as a list'
                        .format(name, body['__sls__'])
                    )
                else:
                    fun = 0
                    if '.' in state:
                        fun += 1
                    for arg in body[state]:
                        if isinstance(arg, six.string_types):
                            fun += 1
                            if ' ' in arg.strip():
                                errors.append(('The function "{0}" in state '
                                '"{1}" in SLS "{2}" has '
                                'whitespace, a function with whitespace is '
                                'not supported, perhaps this is an argument '
                                'that is missing a ":"').format(
                                    arg,
                                    name,
                                    body['__sls__']))
                        elif isinstance(arg, dict):
                            # The arg is a dict, if the arg is require or
                            # watch, it must be a list.
                            #
                            # Add the requires to the reqs dict and check them
                            # all for recursive requisites.
                            argfirst = next(iter(arg))
                            if argfirst in ('require', 'watch', 'prereq'):
                                if not isinstance(arg[argfirst], list):
                                    errors.append(('The {0}'
                                    ' statement in state {1!r} in SLS {2!r} '
                                    'needs to be formed as a list').format(
                                        argfirst,
                                        name,
                                        body['__sls__']
                                        ))
                                # It is a list, verify that the members of the
                                # list are all single key dicts.
                                else:
                                    reqs[name] = {'state': state}
                                    for req in arg[argfirst]:
                                        if not isinstance(req, dict):
                                            err = ('Requisite declaration {0}'
                                            ' in SLS {1} is not formed as a'
                                            ' single key dictionary').format(
                                                req,
                                                body['__sls__'])
                                            errors.append(err)
                                            continue
                                        req_key = next(iter(req))
                                        req_val = req[req_key]
                                        if '.' in req_key:
                                            errors.append((
                                                'Invalid requisite type {0!r} '
                                                'in state {1!r}, in SLS '
                                                '{2!r}. Requisite types must '
                                                'not contain dots, did you '
                                                'mean {3!r}?'.format(
                                                    req_key,
                                                    name,
                                                    body['__sls__'],
                                                    req_key[:req_key.find('.')]
                                                )
                                            ))
                                        if not ishashable(req_val):
                                            errors.append((
                                                'Illegal requisite "{0}", '
                                                'is SLS {1}\n'
                                                ).format(
                                                    str(req_val),
                                                    body['__sls__']))
                                            continue

                                        # Check for global recursive requisites
                                        reqs[name][req_val] = req_key
                                        # I am going beyond 80 chars on
                                        # purpose, this is just too much
                                        # of a pain to deal with otherwise
                                        if req_val in reqs:
                                            if name in reqs[req_val]:
                                                if reqs[req_val][name] == state:
                                                    if reqs[req_val]['state'] == reqs[name][req_val]:
                                                        err = ('A recursive '
                                                        'requisite was found, SLS '
                                                        '"{0}" ID "{1}" ID "{2}"'
                                                        ).format(
                                                                body['__sls__'],
                                                                name,
                                                                req_val
                                                                )
                                                        errors.append(err)
                                # Make sure that there is only one key in the
                                # dict
                                if len(list(arg)) != 1:
                                    errors.append(('Multiple dictionaries '
                                    'defined in argument of state {0!r} in SLS'
                                    ' {1!r}').format(
                                        name,
                                        body['__sls__']))
                    if not fun:
                        if state == 'require' or state == 'watch':
                            continue
                        errors.append(('No function declared in state {0!r} in'
                            ' SLS {1!r}').format(state, body['__sls__']))
                    elif fun > 1:
                        errors.append(
                            'Too many functions declared in state {0!r} in '
                            'SLS {1!r}'.format(state, body['__sls__'])
                        )
        return errors

    def order_chunks(self, chunks):
        '''
        Sort the chunk list verifying that the chunks follow the order
        specified in the order options.
        '''
        cap = 1
        for chunk in chunks:
            if 'order' in chunk:
                if not isinstance(chunk['order'], int):
                    continue

                chunk_order = chunk['order']
                if chunk_order > cap - 1 and chunk_order > 0:
                    cap = chunk_order + 100
        for chunk in chunks:
            if 'order' not in chunk:
                chunk['order'] = cap
                continue

            if not isinstance(chunk['order'], (int, float)):
                if chunk['order'] == 'last':
                    chunk['order'] = cap + 1000000
                else:
                    chunk['order'] = cap
            if 'name_order' in chunk:
                chunk['order'] = chunk['order'] + chunk.pop('name_order') / 10000.0
            if chunk['order'] < 0:
                chunk['order'] = cap + 1000000 + chunk['order']
        chunks.sort(key=lambda chunk: (chunk['order'], '{0[state]}{0[name]}{0[fun]}'.format(chunk)))
        return chunks

    def compile_high_data(self, high):
        '''
        "Compile" the high data as it is retrieved from the CLI or YAML into
        the individual state executor structures
        '''
        chunks = []
        for name, body in six.iteritems(high):
            if name.startswith('__'):
                continue
            for state, run in six.iteritems(body):
                funcs = set()
                names = set()
                if state.startswith('__'):
                    continue
                chunk = {'state': state,
                         'name': name}
                if '__sls__' in body:
                    chunk['__sls__'] = body['__sls__']
                if '__env__' in body:
                    chunk['__env__'] = body['__env__']
                chunk['__id__'] = name
                for arg in run:
                    if isinstance(arg, six.string_types):
                        funcs.add(arg)
                        continue
                    if isinstance(arg, dict):
                        for key, val in six.iteritems(arg):
                            if key == 'names':
                                names.update(val)
                                continue
                            else:
                                chunk.update(arg)
                if names:
                    name_order = 1
                    for entry in names:
                        live = copy.deepcopy(chunk)
                        if isinstance(entry, dict):
                            low_name = next(six.iterkeys(entry))
                            live['name'] = low_name
                            live.update(entry[low_name][0])
                        else:
                            live['name'] = entry
                        live['name_order'] = name_order
                        name_order = name_order + 1
                        for fun in funcs:
                            live['fun'] = fun
                            chunks.append(live)
                else:
                    live = copy.deepcopy(chunk)
                    for fun in funcs:
                        live['fun'] = fun
                        chunks.append(live)
        chunks = self.order_chunks(chunks)
        return chunks

    def apply_exclude(self, high):
        '''
        Read in the __exclude__ list and remove all excluded objects from the
        high data
        '''
        if '__exclude__' not in high:
            return high
        ex_sls = set()
        ex_id = set()
        exclude = high.pop('__exclude__')
        for exc in exclude:
            if isinstance(exc, str):
                # The exclude statement is a string, assume it is an sls
                ex_sls.add(exc)
            if isinstance(exc, dict):
                # Explicitly declared exclude
                if len(exc) != 1:
                    continue
                key = next(six.iterkeys(exc))
                if key == 'sls':
                    ex_sls.add(exc['sls'])
                elif key == 'id':
                    ex_id.add(exc['id'])
        # Now the excludes have been simplified, use them
        if ex_sls:
            # There are sls excludes, find the associtaed ids
            for name, body in six.iteritems(high):
                if name.startswith('__'):
                    continue
                if body.get('__sls__', '') in ex_sls:
                    ex_id.add(name)
        for id_ in ex_id:
            if id_ in high:
                high.pop(id_)
        return high


class State(object):
    '''
    Class used to execute salt states
    '''
    def __init__(self, opts, pillar=None, jid=None):
        if 'grains' not in opts:
            opts['grains'] = salt.loader.grains(opts)
        self.opts = opts
        self._pillar_override = pillar
        self.opts['pillar'] = self._gather_pillar()
        self.state_con = {}
        self.load_modules()
        self.active = set()
        self.mod_init = set()
        self.pre = {}
        self.__run_num = 0
        self.jid = jid
        self.instance_id = str(id(self))

    def _gather_pillar(self):
        '''
        Whenever a state run starts, gather the pillar data fresh
        '''
        pillar = salt.pillar.get_pillar(
                self.opts,
                self.opts['grains'],
                self.opts['id'],
                self.opts['environment'],
                pillar=self._pillar_override
                )
        ret = pillar.compile_pillar()
        if self._pillar_override and isinstance(self._pillar_override, dict):
            ret.update(self._pillar_override)
        return ret

    def _mod_init(self, low):
        '''
        Check the module initialization function, if this is the first run
        of a state package that has a mod_init function, then execute the
        mod_init function in the state module.
        '''
        minit = '{0}.mod_init'.format(low['state'])
        if low['state'] not in self.mod_init:
            if minit in self.states:
                mret = self.states[minit](low)
                if not mret:
                    return
                self.mod_init.add(low['state'])

    def _mod_aggregate(self, low, running, chunks):
        '''
        Execute the aggregation systems to runtime modify the low chunk
        '''
        agg_opt = self.functions['config.option']('state_aggregate')
        if low.get('aggregate') is True:
            agg_opt = low['aggregate']
        if agg_opt is True:
            agg_opt = [low['state']]
        else:
            return low
        if low['state'] in agg_opt and not low.get('__agg__'):
            agg_fun = '{0}.mod_aggregate'.format(low['state'])
            if agg_fun in self.states:
                try:
                    low = self.states[agg_fun](low, chunks, running)
                    low['__agg__'] = True
                except TypeError:
                    log.error('Failed to execute aggregate for state {0}'.format(low['state']))
        return low

    def _run_check(self, low_data):
        '''
        Check that unless doesn't return 0, and that onlyif returns a 0.
        '''
        ret = {'result': False}
        cmd_opts = {}

        if 'shell' in self.opts['grains']:
            cmd_opts['shell'] = self.opts['grains'].get('shell')
        if 'onlyif' in low_data:
            if not isinstance(low_data['onlyif'], list):
                low_data_onlyif = [low_data['onlyif']]
            else:
                low_data_onlyif = low_data['onlyif']
            for entry in low_data_onlyif:
                cmd = self.functions['cmd.retcode'](
                    entry, ignore_retcode=True, python_shell=True, **cmd_opts)
                log.debug('Last command return code: {0}'.format(cmd))
                if cmd != 0 and ret['result'] is False:
                    ret.update({'comment': 'onlyif execution failed',
                                'skip_watch': True,
                                'result': True})
                    return ret
                elif cmd == 0:
                    ret.update({'comment': 'onlyif execution succeeded', 'result': False})
            return ret

        if 'unless' in low_data:
            if not isinstance(low_data['unless'], list):
                low_data_unless = [low_data['unless']]
            else:
                low_data_unless = low_data['unless']
            for entry in low_data_unless:
                cmd = self.functions['cmd.retcode'](
                    entry, ignore_retcode=True, python_shell=True, **cmd_opts)
                log.debug('Last command return code: {0}'.format(cmd))
                if cmd == 0 and ret['result'] is False:
                    ret.update({'comment': 'unless execution succeeded',
                                'skip_watch': True,
                                'result': True})
                elif cmd != 0:
                    ret.update({'comment': 'unless execution failed', 'result': False})
                    return ret

        # No reason to stop, return ret
        return ret

    def _run_check_cmd(self, low_data):
        '''
        Alter the way a successful state run is determined
        '''
        ret = {'result': False}
        cmd_opts = {}
        if 'shell' in self.opts['grains']:
            cmd_opts['shell'] = self.opts['grains'].get('shell')
        for entry in low_data['check_cmd']:
            cmd = self.functions['cmd.retcode'](
                entry, ignore_retcode=True, python_shell=True, **cmd_opts)
            log.debug('Last command return code: {0}'.format(cmd))
            if cmd == 0 and ret['result'] is False:
                ret.update({'comment': 'check_cmd determined the state succeeded', 'result': True})
            elif cmd != 0:
                ret.update({'comment': 'check_cmd determined the state failed', 'result': False})
                return ret
        return ret

    def load_modules(self, data=None):
        '''
        Load the modules into the state
        '''
        log.info('Loading fresh modules for state activity')
        self.utils = salt.loader.utils(self.opts)
        self.functions = salt.loader.minion_mods(self.opts, self.state_con, utils=self.utils)
        if isinstance(data, dict):
            if data.get('provider', False):
                if isinstance(data['provider'], str):
                    providers = [{data['state']: data['provider']}]
                elif isinstance(data['provider'], list):
                    providers = data['provider']
                else:
                    providers = {}
                for provider in providers:
                    for mod in provider:
                        funcs = salt.loader.raw_mod(self.opts,
                                provider[mod],
                                self.functions)
                        if funcs:
                            for func in funcs:
                                f_key = '{0}{1}'.format(
                                        mod,
                                        func[func.rindex('.'):]
                                        )
                                self.functions[f_key] = funcs[func]
        self.states = salt.loader.states(self.opts, self.functions)
        self.rend = salt.loader.render(self.opts, self.functions, states=self.states)

    def module_refresh(self):
        '''
        Refresh all the modules
        '''
        log.debug('Refreshing modules...')
        if self.opts['grains'].get('os') != 'MacOS':
            # In case a package has been installed into the current python
            # process 'site-packages', the 'site' module needs to be reloaded in
            # order for the newly installed package to be importable.
            try:
                reload(site)
            except RuntimeError:
                log.error('Error encountered during module reload. Modules were not reloaded.')
        self.load_modules()
        if not self.opts.get('local', False) and self.opts.get('multiprocessing', True):
            self.functions['saltutil.refresh_modules']()

    def check_refresh(self, data, ret):
        '''
        Check to see if the modules for this state instance need to be updated,
        only update if the state is a file or a package and if it changed
        something. If the file function is managed check to see if the file is a
        possible module type, e.g. a python, pyx, or .so. Always refresh if the
        function is recurse, since that can lay down anything.
        '''
        _reload_modules = False
        if data.get('reload_grains', False):
            log.debug('Refreshing grains...')
            self.opts['grains'] = salt.loader.grains(self.opts)
            _reload_modules = True

        if data.get('reload_pillar', False):
            log.debug('Refreshing pillar...')
            self.opts['pillar'] = self._gather_pillar()
            _reload_modules = True

        if data.get('reload_modules', False) or _reload_modules:
            # User explicitly requests a reload
            self.module_refresh()
            return

        if not ret['changes']:
            return

        if data['state'] == 'file':
            if data['fun'] == 'managed':
                if data['name'].endswith(
                    ('.py', '.pyx', '.pyo', '.pyc', '.so')):
                    self.module_refresh()
            elif data['fun'] == 'recurse':
                self.module_refresh()
            elif data['fun'] == 'symlink':
                if 'bin' in data['name']:
                    self.module_refresh()
        elif data['state'] in ('pkg', 'ports'):
            self.module_refresh()

    def verify_ret(self, ret):
        '''
        Verify the state return data
        '''
        if not isinstance(ret, dict):
            raise SaltException(
                    'Malformed state return, return must be a dict'
                    )
        bad = []
        for val in ['name', 'result', 'changes', 'comment']:
            if val not in ret:
                bad.append(val)
        if bad:
            raise SaltException(
                    ('The following keys were not present in the state '
                     'return: {0}'
                     ).format(','.join(bad)))

    def verify_data(self, data):
        '''
        Verify the data, return an error statement if something is wrong
        '''
        errors = []
        if 'state' not in data:
            errors.append('Missing "state" data')
        if 'fun' not in data:
            errors.append('Missing "fun" data')
        if 'name' not in data:
            errors.append('Missing "name" data')
        if data['name'] and not isinstance(data['name'], six.string_types):
            errors.append(
                'ID {0!r} in SLS {1!r} is not formed as a string, but is '
                'a {2}'.format(
                    data['name'], data['__sls__'], type(data['name']).__name__)
            )
        if errors:
            return errors
        full = data['state'] + '.' + data['fun']
        if full not in self.states:
            if '__sls__' in data:
                errors.append(
                    'State \'{0}\' was not found in SLS \'{1}\''.format(
                        full,
                        data['__sls__']
                        )
                    )
            else:
                errors.append(
                        'Specified state \'{0}\' was not found'.format(
                            full
                            )
                        )
        else:
            # First verify that the parameters are met
            aspec = salt.utils.args.get_function_argspec(self.states[full])
            arglen = 0
            deflen = 0
            if isinstance(aspec.args, list):
                arglen = len(aspec.args)
            if isinstance(aspec.defaults, tuple):
                deflen = len(aspec.defaults)
            for ind in range(arglen - deflen):
                if aspec.args[ind] not in data:
                    errors.append(
                        'Missing parameter {0} for state {1}'.format(
                            aspec.args[ind],
                            full
                        )
                    )
        # If this chunk has a recursive require, then it will cause a
        # recursive loop when executing, check for it
        reqdec = ''
        if 'require' in data:
            reqdec = 'require'
        if 'watch' in data:
            # Check to see if the service has a mod_watch function, if it does
            # not, then just require
            # to just require extend the require statement with the contents
            # of watch so that the mod_watch function is not called and the
            # requisite capability is still used
            if '{0}.mod_watch'.format(data['state']) not in self.states:
                if 'require' in data:
                    data['require'].extend(data.pop('watch'))
                else:
                    data['require'] = data.pop('watch')
                reqdec = 'require'
            else:
                reqdec = 'watch'
        if reqdec:
            for req in data[reqdec]:
                reqfirst = next(iter(req))
                if data['state'] == reqfirst:
                    if (fnmatch.fnmatch(data['name'], req[reqfirst])
                            or fnmatch.fnmatch(data['__id__'], req[reqfirst])):
                        err = ('Recursive require detected in SLS {0} for'
                               ' require {1} in ID {2}').format(
                                   data['__sls__'],
                                   req,
                                   data['__id__'])
                        errors.append(err)
        return errors

    def verify_high(self, high):
        '''
        Verify that the high data is viable and follows the data structure
        '''
        errors = []
        if not isinstance(high, dict):
            errors.append('High data is not a dictionary and is invalid')
        reqs = {}
        for name, body in six.iteritems(high):
            try:
                if name.startswith('__'):
                    continue
            except AttributeError:
                pass
            if not isinstance(name, six.string_types):
                errors.append(
                    'ID {0!r} in SLS {1!r} is not formed as a string, but '
                    'is a {2}. It may need to be quoted.'.format(
                        name, body['__sls__'], type(name).__name__)
                )
            if not isinstance(body, dict):
                err = ('The type {0} in {1} is not formatted as a dictionary'
                       .format(name, body))
                errors.append(err)
                continue
            for state in body:
                if state.startswith('__'):
                    continue
                if body[state] is None:
                    errors.append(
                        'ID {0!r} in SLS {1!r} contains a short declaration '
                        '({2}) with a trailing colon. When not passing any '
                        'arguments to a state, the colon must be omitted.'
                        .format(name, body['__sls__'], state)
                    )
                    continue
                if not isinstance(body[state], list):
                    errors.append(
                        'State {0!r} in SLS {1!r} is not formed as a list'
                        .format(name, body['__sls__'])
                    )
                else:
                    fun = 0
                    if '.' in state:
                        fun += 1
                    for arg in body[state]:
                        if isinstance(arg, six.string_types):
                            fun += 1
                            if ' ' in arg.strip():
                                errors.append(('The function "{0}" in state '
                                '"{1}" in SLS "{2}" has '
                                'whitespace, a function with whitespace is '
                                'not supported, perhaps this is an argument '
                                'that is missing a ":"').format(
                                    arg,
                                    name,
                                    body['__sls__']))
                        elif isinstance(arg, dict):
                            # The arg is a dict, if the arg is require or
                            # watch, it must be a list.
                            #
                            # Add the requires to the reqs dict and check them
                            # all for recursive requisites.
                            argfirst = next(iter(arg))
                            if argfirst == 'names':
                                if not isinstance(arg[argfirst], list):
                                    errors.append(
                                        'The \'names\' argument in state '
                                        '{0!r} in SLS {1!r} needs to be '
                                        'formed as a list'
                                        .format(name, body['__sls__'])
                                    )
                            if argfirst in ('require', 'watch', 'prereq'):
                                if not isinstance(arg[argfirst], list):
                                    errors.append(
                                        'The {0} statement in state {1!r} in '
                                        'SLS {2!r} needs to be formed as a '
                                        'list'.format(argfirst,
                                                      name,
                                                      body['__sls__'])
                                    )
                                # It is a list, verify that the members of the
                                # list are all single key dicts.
                                else:
                                    reqs[name] = {'state': state}
                                    for req in arg[argfirst]:
                                        if not isinstance(req, dict):
                                            err = ('Requisite declaration {0}'
                                            ' in SLS {1} is not formed as a'
                                            ' single key dictionary').format(
                                                req,
                                                body['__sls__'])
                                            errors.append(err)
                                            continue
                                        req_key = next(iter(req))
                                        req_val = req[req_key]
                                        if '.' in req_key:
                                            errors.append((
                                                'Invalid requisite type {0!r} '
                                                'in state {1!r}, in SLS '
                                                '{2!r}. Requisite types must '
                                                'not contain dots, did you '
                                                'mean {3!r}?'.format(
                                                    req_key,
                                                    name,
                                                    body['__sls__'],
                                                    req_key[:req_key.find('.')]
                                                )
                                            ))
                                        if not ishashable(req_val):
                                            errors.append((
                                                'Illegal requisite "{0}", '
                                                'please check your syntax.\n'
                                                ).format(str(req_val)))
                                            continue

                                        # Check for global recursive requisites
                                        reqs[name][req_val] = req_key
                                        # I am going beyond 80 chars on
                                        # purpose, this is just too much
                                        # of a pain to deal with otherwise
                                        if req_val in reqs:
                                            if name in reqs[req_val]:
                                                if reqs[req_val][name] == state:
                                                    if reqs[req_val]['state'] == reqs[name][req_val]:
                                                        err = ('A recursive '
                                                        'requisite was found, SLS '
                                                        '"{0}" ID "{1}" ID "{2}"'
                                                        ).format(
                                                                body['__sls__'],
                                                                name,
                                                                req_val
                                                                )
                                                        errors.append(err)
                                # Make sure that there is only one key in the
                                # dict
                                if len(list(arg)) != 1:
                                    errors.append(
                                        'Multiple dictionaries defined in '
                                        'argument of state {0!r} in SLS {1!r}'
                                        .format(name, body['__sls__'])
                                    )
                    if not fun:
                        if state == 'require' or state == 'watch':
                            continue
                        errors.append(
                            'No function declared in state {0!r} in SLS {1!r}'
                            .format(state, body['__sls__'])
                        )
                    elif fun > 1:
                        errors.append(
                            'Too many functions declared in state {0!r} in '
                            'SLS {1!r}'.format(state, body['__sls__'])
                        )
        return errors

    def verify_chunks(self, chunks):
        '''
        Verify the chunks in a list of low data structures
        '''
        err = []
        for chunk in chunks:
            err += self.verify_data(chunk)
        return err

    def order_chunks(self, chunks):
        '''
        Sort the chunk list verifying that the chunks follow the order
        specified in the order options.
        '''
        cap = 1
        for chunk in chunks:
            if 'order' in chunk:
                if not isinstance(chunk['order'], int):
                    continue

                chunk_order = chunk['order']
                if chunk_order > cap - 1 and chunk_order > 0:
                    cap = chunk_order + 100
        for chunk in chunks:
            if 'order' not in chunk:
                chunk['order'] = cap
                continue

            if not isinstance(chunk['order'], (int, float)):
                if chunk['order'] == 'last':
                    chunk['order'] = cap + 1000000
                else:
                    chunk['order'] = cap
            if 'name_order' in chunk:
                chunk['order'] = chunk['order'] + chunk.pop('name_order') / 10000.0
            if chunk['order'] < 0:
                chunk['order'] = cap + 1000000 + chunk['order']
        chunks.sort(key=lambda chunk: (chunk['order'], '{0[state]}{0[name]}{0[fun]}'.format(chunk)))
        return chunks

    def compile_high_data(self, high):
        '''
        "Compile" the high data as it is retrieved from the CLI or YAML into
        the individual state executor structures
        '''
        chunks = []
        for name, body in six.iteritems(high):
            if name.startswith('__'):
                continue
            for state, run in six.iteritems(body):
                funcs = set()
                names = set()
                if state.startswith('__'):
                    continue
                chunk = {'state': state,
                         'name': name}
                if '__sls__' in body:
                    chunk['__sls__'] = body['__sls__']
                if '__env__' in body:
                    chunk['__env__'] = body['__env__']
                chunk['__id__'] = name
                for arg in run:
                    if isinstance(arg, six.string_types):
                        funcs.add(arg)
                        continue
                    if isinstance(arg, dict):
                        for key, val in six.iteritems(arg):
                            if key == 'names':
                                names.update(val)
                            elif key == 'state':
                                # Don't pass down a state override
                                continue
                            elif (key == 'name' and
                                  not isinstance(val, six.string_types)):
                                # Invalid name, fall back to ID
                                chunk[key] = name
                            else:
                                chunk[key] = val
                if names:
                    name_order = 1
                    for entry in names:
                        live = copy.deepcopy(chunk)
                        if isinstance(entry, dict):
                            low_name = next(six.iterkeys(entry))
                            live['name'] = low_name
                            live.update(entry[low_name][0])
                        else:
                            live['name'] = entry
                        live['name_order'] = name_order
                        name_order = name_order + 1
                        for fun in funcs:
                            live['fun'] = fun
                            chunks.append(live)
                else:
                    live = copy.deepcopy(chunk)
                    for fun in funcs:
                        live['fun'] = fun
                        chunks.append(live)
        chunks = self.order_chunks(chunks)
        return chunks

    def reconcile_extend(self, high):
        '''
        Pull the extend data and add it to the respective high data
        '''
        errors = []
        if '__extend__' not in high:
            return high, errors
        ext = high.pop('__extend__')
        for ext_chunk in ext:
            for name, body in six.iteritems(ext_chunk):
                if name not in high:
                    state_type = next(
                        x for x in body if not x.startswith('__')
                    )
                    # Check for a matching 'name' override in high data
                    id_ = find_name(name, state_type, high)
                    if id_:
                        name = id_
                    else:
                        errors.append(
                            'Cannot extend ID \'{0}\' in \'{1}:{2}\'. It is not '
                            'part of the high state.\n'
                            'This is likely due to a missing include statement '
                            'or an incorrectly typed ID.\nEnsure that a '
                            'state with an ID of \'{0}\' is available\nin '
                            'environment \'{1}\' and to SLS \'{2}\''.format(
                                name,
                                body.get('__env__', 'base'),
                                body.get('__sls__', 'base'))
                            )
                        continue
                for state, run in six.iteritems(body):
                    if state.startswith('__'):
                        continue
                    if state not in high[name]:
                        high[name][state] = run
                        continue
                    # high[name][state] is extended by run, both are lists
                    for arg in run:
                        update = False
                        for hind in range(len(high[name][state])):
                            if (isinstance(arg, six.string_types) and
                            isinstance(high[name][state][hind], six.string_types)):
                                # replacing the function, replace the index
                                high[name][state].pop(hind)
                                high[name][state].insert(hind, arg)
                                update = True
                                continue
                            if (isinstance(arg, dict) and
                                    isinstance(high[name][state][hind], dict)):
                                # It is an option, make sure the options match
                                argfirst = next(iter(arg))
                                if (argfirst ==
                                    next(iter(high[name][state][hind]))):
                                    # They match, check if the option is a
                                    # watch or require, append, otherwise
                                    # replace
                                    if (argfirst == 'require' or
                                        argfirst == 'watch'):
                                        # Extend the list
                                        (high[name][state][hind][argfirst]
                                         .extend(arg[argfirst]))
                                        update = True
                                    else:
                                        # Replace the value
                                        high[name][state][hind] = arg
                                        update = True
                                if (argfirst == 'name' and
                                    next(iter(high[name][state][hind])) == 'names'):
                                    # If names are overwritten by name use the name
                                    high[name][state][hind] = arg
                        if not update:
                            high[name][state].append(arg)
        return high, errors

    def apply_exclude(self, high):
        '''
        Read in the __exclude__ list and remove all excluded objects from the
        high data
        '''
        if '__exclude__' not in high:
            return high
        ex_sls = set()
        ex_id = set()
        exclude = high.pop('__exclude__')
        for exc in exclude:
            if isinstance(exc, str):
                # The exclude statement is a string, assume it is an sls
                ex_sls.add(exc)
            if isinstance(exc, dict):
                # Explicitly declared exclude
                if len(exc) != 1:
                    continue
                key = next(six.iterkeys(exc))
                if key == 'sls':
                    ex_sls.add(exc['sls'])
                elif key == 'id':
                    ex_id.add(exc['id'])
        # Now the excludes have been simplified, use them
        if ex_sls:
            # There are sls excludes, find the associated ids
            for name, body in six.iteritems(high):
                if name.startswith('__'):
                    continue
                sls = body.get('__sls__', '')
                if not sls:
                    continue
                for ex_ in ex_sls:
                    if fnmatch.fnmatch(sls, ex_):
                        ex_id.add(name)
        for id_ in ex_id:
            if id_ in high:
                high.pop(id_)
        return high

    def requisite_in(self, high):
        '''
        Extend the data reference with requisite_in arguments
        '''
        req_in = set([
            'require_in',
            'watch_in',
            'onfail_in',
            'onchanges_in',
            'use',
            'use_in',
            'prereq',
            'prereq_in',
            ])
        req_in_all = req_in.union(
                set([
                    'require',
                    'watch',
                    'onfail',
                    'onchanges',
                    ]))
        extend = {}
        errors = []
        for id_, body in six.iteritems(high):
            if not isinstance(body, dict):
                continue
            for state, run in six.iteritems(body):
                if state.startswith('__'):
                    continue
                for arg in run:
                    if isinstance(arg, dict):
                        # It is not a function, verify that the arg is a
                        # requisite in statement
                        if len(arg) < 1:
                            # Empty arg dict
                            # How did we get this far?
                            continue
                        # Split out the components
                        key = next(iter(arg))
                        if key not in req_in:
                            continue
                        rkey = key.split('_')[0]
                        items = arg[key]
                        if isinstance(items, dict):
                            # Formatted as a single req_in
                            for _state, name in six.iteritems(items):

                                # Not a use requisite_in
                                found = False
                                if name not in extend:
                                    extend[name] = {}
                                if '.' in _state:
                                    errors.append((
                                        'Invalid requisite in {0}: {1} for '
                                        '{2}, in SLS {3!r}. Requisites must '
                                        'not contain dots, did you mean {4!r}?'
                                        .format(
                                            rkey,
                                            _state,
                                            name,
                                            body['__sls__'],
                                            _state[:_state.find('.')]
                                        )
                                    ))
                                    _state = _state.split(".")[0]
                                if _state not in extend[name]:
                                    extend[name][_state] = []
                                extend[name]['__env__'] = body['__env__']
                                extend[name]['__sls__'] = body['__sls__']
                                for ind in range(len(extend[name][_state])):
                                    if next(iter(
                                        extend[name][_state][ind])) == rkey:
                                        # Extending again
                                        extend[name][_state][ind][rkey].append(
                                                {state: id_}
                                                )
                                        found = True
                                if found:
                                    continue
                                # The rkey is not present yet, create it
                                extend[name][_state].append(
                                        {rkey: [{state: id_}]}
                                        )

                        if isinstance(items, list):
                            # Formed as a list of requisite additions
                            for ind in items:
                                if not isinstance(ind, dict):
                                    # Malformed req_in
                                    continue
                                if len(ind) < 1:
                                    continue
                                _state = next(iter(ind))
                                name = ind[_state]
                                if '.' in _state:
                                    errors.append((
                                        'Invalid requisite in {0}: {1} for '
                                        '{2}, in SLS {3!r}. Requisites must '
                                        'not contain dots, did you mean {4!r}?'
                                        .format(
                                            rkey,
                                            _state,
                                            name,
                                            body['__sls__'],
                                            _state[:_state.find('.')]
                                        )
                                    ))
                                    _state = _state.split(".")[0]
                                if key == 'prereq_in':
                                    # Add prerequired to origin
                                    if id_ not in extend:
                                        extend[id_] = {}
                                    if state not in extend[id_]:
                                        extend[id_][state] = []
                                    extend[id_][state].append(
                                            {'prerequired': [{_state: name}]}
                                            )
                                if key == 'prereq':
                                    # Add prerequired to prereqs
                                    ext_id = find_name(name, _state, high)
                                    if not ext_id:
                                        continue
                                    if ext_id not in extend:
                                        extend[ext_id] = {}
                                    if _state not in extend[ext_id]:
                                        extend[ext_id][_state] = []
                                    extend[ext_id][_state].append(
                                            {'prerequired': [{state: id_}]}
                                            )
                                    continue
                                if key == 'use_in':
                                    # Add the running states args to the
                                    # use_in states
                                    ext_id = find_name(name, _state, high)
                                    if not ext_id:
                                        continue
                                    ext_args = state_args(ext_id, _state, high)
                                    if ext_id not in extend:
                                        extend[ext_id] = {}
                                    if _state not in extend[ext_id]:
                                        extend[ext_id][_state] = []
                                    ignore_args = req_in_all.union(ext_args)
                                    for arg in high[id_][state]:
                                        if not isinstance(arg, dict):
                                            continue
                                        if len(arg) != 1:
                                            continue
                                        if next(iter(arg)) in ignore_args:
                                            continue
                                        # Don't use name or names
                                        if next(six.iterkeys(arg)) == 'name':
                                            continue
                                        if next(six.iterkeys(arg)) == 'names':
                                            continue
                                        extend[ext_id][_state].append(arg)
                                    continue
                                if key == 'use':
                                    # Add the use state's args to the
                                    # running state
                                    ext_id = find_name(name, _state, high)
                                    if not ext_id:
                                        continue
                                    loc_args = state_args(id_, state, high)
                                    if id_ not in extend:
                                        extend[id_] = {}
                                    if state not in extend[id_]:
                                        extend[id_][state] = []
                                    ignore_args = req_in_all.union(loc_args)
                                    for arg in high[ext_id][_state]:
                                        if not isinstance(arg, dict):
                                            continue
                                        if len(arg) != 1:
                                            continue
                                        if next(iter(arg)) in ignore_args:
                                            continue
                                        # Don't use name or names
                                        if next(six.iterkeys(arg)) == 'name':
                                            continue
                                        if next(six.iterkeys(arg)) == 'names':
                                            continue
                                        extend[id_][state].append(arg)
                                    continue
                                found = False
                                if name not in extend:
                                    extend[name] = {}
                                if _state not in extend[name]:
                                    extend[name][_state] = []
                                extend[name]['__env__'] = body['__env__']
                                extend[name]['__sls__'] = body['__sls__']
                                for ind in range(len(extend[name][_state])):
                                    if next(iter(
                                        extend[name][_state][ind])) == rkey:
                                        # Extending again
                                        extend[name][_state][ind][rkey].append(
                                                {state: id_}
                                                )
                                        found = True
                                if found:
                                    continue
                                # The rkey is not present yet, create it
                                extend[name][_state].append(
                                        {rkey: [{state: id_}]}
                                        )
        high['__extend__'] = []
        for key, val in six.iteritems(extend):
            high['__extend__'].append({key: val})
        req_in_high, req_in_errors = self.reconcile_extend(high)
        errors.extend(req_in_errors)
        return req_in_high, errors

    def call(self, low, chunks=None, running=None):
        '''
        Call a state directly with the low data structure, verify data
        before processing.
        '''
        start_time = datetime.datetime.now()
        log.info('Running state [{0}] at time {1}'.format(low['name'], start_time.time().isoformat()))
        errors = self.verify_data(low)
        if errors:
            ret = {
                'result': False,
                'name': low['name'],
                'changes': {},
                'comment': '',
                }
            for err in errors:
                ret['comment'] += '{0}\n'.format(err)
            ret['__run_num__'] = self.__run_num
            self.__run_num += 1
            format_log(ret)
            self.check_refresh(low, ret)
            return ret
        else:
            ret = {'result': False, 'name': low['name'], 'changes': {}}

        if not low.get('__prereq__'):
            log.info(
                    'Executing state {0[state]}.{0[fun]} for {0[name]}'.format(
                        low
                        )
                    )

        if 'provider' in low:
            self.load_modules(low)

        state_func_name = '{0[state]}.{0[fun]}'.format(low)
        cdata = salt.utils.format_call(
            self.states[state_func_name],
            low,
            initial_ret={'full': state_func_name},
            expected_extra_kws=STATE_INTERNAL_KEYWORDS
        )

        inject_globals = {
            # Pass a copy of the running dictionary, the low state chunks and
            # the current state dictionaries.
            # We pass deep copies here because we don't want any misbehaving
            # state module to change these at runtime.
            '__low__': immutabletypes.freeze(low),
            '__running__': immutabletypes.freeze(running) if running else {},
            '__instance_id__': self.instance_id,
            '__lowstate__': immutabletypes.freeze(chunks) if chunks else {}
        }

        if low.get('__prereq__'):
            test = sys.modules[self.states[cdata['full']].__module__].__opts__['test']
            sys.modules[self.states[cdata['full']].__module__].__opts__['test'] = True
        try:
            # Let's get a reference to the salt environment to use within this
            # state call.
            #
            # If the state function accepts an 'env' keyword argument, it
            # allows the state to be overridden(we look for that in cdata). If
            # that's not found in cdata, we look for what we're being passed in
            # the original data, namely, the special dunder __env__. If that's
            # not found we default to 'base'
            if ('unless' in low and '{0[state]}.mod_run_check'.format(low) not in self.states) or \
                    ('onlyif' in low and '{0[state]}.mod_run_check'.format(low) not in self.states):
                ret.update(self._run_check(low))

            if 'saltenv' in low:
                inject_globals['__env__'] = str(low['saltenv'])
            elif isinstance(cdata['kwargs'].get('env', None), six.string_types):
                # User is using a deprecated env setting which was parsed by
                # format_call.
                # We check for a string type since module functions which
                # allow setting the OS environ also make use of the "env"
                # keyword argument, which is not a string
                inject_globals['__env__'] = str(cdata['kwargs']['env'])
            elif '__env__' in low:
                # The user is passing an alternative environment using __env__
                # which is also not the appropriate choice, still, handle it
                inject_globals['__env__'] = str(low['__env__'])
            else:
                # Let's use the default environment
                inject_globals['__env__'] = 'base'

            if 'result' not in ret or ret['result'] is False:
                with context.func_globals_inject(self.states[cdata['full']],
                                                 **inject_globals):
                    ret = self.states[cdata['full']](*cdata['args'],
                                                     **cdata['kwargs'])
            if 'check_cmd' in low and '{0[state]}.mod_run_check_cmd'.format(low) not in self.states:
                ret.update(self._run_check_cmd(low))
            self.verify_ret(ret)
        except Exception:
            trb = traceback.format_exc()
            # There are a number of possibilities to not have the cdata
            # populated with what we might have expected, so just be smart
            # enough to not raise another KeyError as the name is easily
            # guessable and fallback in all cases to present the real
            # exception to the user
            if len(cdata['args']) > 0:
                name = cdata['args'][0]
            elif 'name' in cdata['kwargs']:
                name = cdata['kwargs']['name']
            else:
                name = low.get('name', low.get('__id__'))
            ret = {
                'result': False,
                'name': name,
                'changes': {},
                'comment': 'An exception occurred in this state: {0}'.format(
                    trb)
            }
        finally:
            if low.get('__prereq__'):
                sys.modules[self.states[cdata['full']].__module__].__opts__[
                    'test'] = test

        # If format_call got any warnings, let's show them to the user
        if 'warnings' in cdata:
            ret.setdefault('warnings', []).extend(cdata['warnings'])

        if 'provider' in low:
            self.load_modules()

        if low.get('__prereq__'):
            low['__prereq__'] = False
            return ret

        ret['__run_num__'] = self.__run_num
        self.__run_num += 1
        format_log(ret)
        self.check_refresh(low, ret)
        finish_time = datetime.datetime.now()
        ret['start_time'] = start_time.time().isoformat()
        delta = (finish_time - start_time)
        # duration in milliseconds.microseconds
        ret['duration'] = (delta.seconds * 1000000 + delta.microseconds)/1000.0
        log.info('Completed state [{0}] at time {1}'.format(low['name'], finish_time.time().isoformat()))
        return ret

    def call_chunks(self, chunks):
        '''
        Iterate over a list of chunks and call them, checking for requires.
        '''
        running = {}
        for low in chunks:
            if '__FAILHARD__' in running:
                running.pop('__FAILHARD__')
                return running
            tag = _gen_tag(low)
            if tag not in running:
                running = self.call_chunk(low, running, chunks)
                if self.check_failhard(low, running):
                    return running
            self.active = set()
        return running

    def check_failhard(self, low, running):
        '''
        Check if the low data chunk should send a failhard signal
        '''
        tag = _gen_tag(low)
        if (low.get('failhard', False) or self.opts['failhard']
                and tag in running):
            return not running[tag]['result']
        return False

    def check_requisite(self, low, running, chunks, pre=False):
        '''
        Look into the running data to check the status of all requisite
        states
        '''
        present = False
        # If mod_watch is not available make it a require
        if 'watch' in low:
            if '{0}.mod_watch'.format(low['state']) not in self.states:
                if 'require' in low:
                    low['require'].extend(low.pop('watch'))
                else:
                    low['require'] = low.pop('watch')
            else:
                present = True
        if 'require' in low:
            present = True
        if 'prerequired' in low:
            present = True
        if 'prereq' in low:
            present = True
        if 'onfail' in low:
            present = True
        if 'onchanges' in low:
            present = True
        if not present:
            return 'met', ()
        reqs = {
                'require': [],
                'watch': [],
                'prereq': [],
                'onfail': [],
                'onchanges': []}
        if pre:
            reqs['prerequired'] = []
        for r_state in reqs:
            if r_state in low and low[r_state] is not None:
                for req in low[r_state]:
                    req = trim_req(req)
                    found = False
                    for chunk in chunks:
                        req_key = next(iter(req))
                        req_val = req[req_key]
                        if req_val is None:
                            continue
                        if req_key == 'sls':
                            # Allow requisite tracking of entire sls files
                            if fnmatch.fnmatch(chunk['__sls__'], req_val):
                                found = True
                                reqs[r_state].append(chunk)
                            continue
                        if (fnmatch.fnmatch(chunk['name'], req_val) or
                            fnmatch.fnmatch(chunk['__id__'], req_val)):
                            if chunk['state'] == req_key:
                                found = True
                                reqs[r_state].append(chunk)
                    if not found:
                        return 'unmet', ()
        fun_stats = set()
        for r_state, chunks in six.iteritems(reqs):
            if r_state == 'prereq':
                run_dict = self.pre
            else:
                run_dict = running
            for chunk in chunks:
                tag = _gen_tag(chunk)
                if tag not in run_dict:
                    fun_stats.add('unmet')
                    continue
                if r_state == 'onfail':
                    if run_dict[tag]['result'] is True:
                        fun_stats.add('onfail')
                        continue
                else:
                    if run_dict[tag]['result'] is False:
                        fun_stats.add('fail')
                        continue
                if r_state == 'onchanges':
                    if not run_dict[tag]['changes']:
                        fun_stats.add('onchanges')
                        continue
                if r_state == 'watch' and run_dict[tag]['changes']:
                    fun_stats.add('change')
                    continue
                if r_state == 'prereq' and run_dict[tag]['result'] is None:
                    fun_stats.add('premet')
                if r_state == 'prereq' and not run_dict[tag]['result'] is None:
                    fun_stats.add('pre')
                else:
                    fun_stats.add('met')

        if 'unmet' in fun_stats:
            status = 'unmet'
        elif 'fail' in fun_stats:
            status = 'fail'
        elif 'pre' in fun_stats:
            if 'premet' in fun_stats:
                status = 'met'
            else:
                status = 'pre'
        elif 'onfail' in fun_stats:
            status = 'onfail'
        elif 'onchanges' in fun_stats:
            status = 'onchanges'
        elif 'change' in fun_stats:
            status = 'change'
        else:
            status = 'met'

        return status, reqs

    def event(self, chunk_ret, length):
        '''
        Fire an event on the master bus
        '''
        if not self.opts.get('local') and self.opts.get('state_events', True) and self.opts.get('master_uri'):
            ret = {'ret': chunk_ret,
                   'len': length}
            tag = salt.utils.event.tagify(
                    [self.jid, 'prog', self.opts['id'], str(chunk_ret['__run_num__'])], 'job'
                    )
            preload = {'jid': self.jid}
            self.functions['event.fire_master'](ret, tag, preload=preload)

    def call_chunk(self, low, running, chunks):
        '''
        Check if a chunk has any requires, execute the requires and then
        the chunk
        '''
        low = self._mod_aggregate(low, running, chunks)
        self._mod_init(low)
        tag = _gen_tag(low)
        if not low.get('prerequired'):
            self.active.add(tag)
        requisites = ['require', 'watch', 'prereq', 'onfail', 'onchanges']
        if not low.get('__prereq__'):
            requisites.append('prerequired')
            status, reqs = self.check_requisite(low, running, chunks, True)
        else:
            status, reqs = self.check_requisite(low, running, chunks)
        if status == 'unmet':
            lost = {}
            reqs = []
            for requisite in requisites:
                lost[requisite] = []
                if requisite not in low:
                    continue
                for req in low[requisite]:
                    req = trim_req(req)
                    found = False
                    for chunk in chunks:
                        req_key = next(iter(req))
                        req_val = req[req_key]
                        if req_val is None:
                            continue
                        if req_key == 'sls':
                            # Allow requisite tracking of entire sls files
                            if fnmatch.fnmatch(chunk['__sls__'], req_val):
                                if requisite == 'prereq':
                                    chunk['__prereq__'] = True
                                reqs.append(chunk)
                                found = True
                            continue
                        if (fnmatch.fnmatch(chunk['name'], req_val) or
                            fnmatch.fnmatch(chunk['__id__'], req_val)):
                            if chunk['state'] == req_key:
                                if requisite == 'prereq':
                                    chunk['__prereq__'] = True
                                elif requisite == 'prerequired':
                                    chunk['__prerequired__'] = True
                                reqs.append(chunk)
                                found = True
                    if not found:
                        lost[requisite].append(req)
            if lost['require'] or lost['watch'] or lost['prereq'] or lost['onfail'] or lost['onchanges'] or lost.get('prerequired'):
                comment = 'The following requisites were not found:\n'
                for requisite, lreqs in six.iteritems(lost):
                    if not lreqs:
                        continue
                    comment += \
                        '{0}{1}:\n'.format(' ' * 19, requisite)
                    for lreq in lreqs:
                        req_key = next(iter(lreq))
                        req_val = lreq[req_key]
                        comment += \
                            '{0}{1}: {2}\n'.format(' ' * 23, req_key, req_val)
                running[tag] = {'changes': {},
                                'result': False,
                                'comment': comment,
                                '__run_num__': self.__run_num,
                                '__sls__': low['__sls__']}
                self.__run_num += 1
                self.event(running[tag], len(chunks))
                return running
            for chunk in reqs:
                # Check to see if the chunk has been run, only run it if
                # it has not been run already
                ctag = _gen_tag(chunk)
                if ctag not in running:
                    if ctag in self.active:
                        if chunk.get('__prerequired__'):
                            # Prereq recusive, run this chunk with prereq on
                            if tag not in self.pre:
                                low['__prereq__'] = True
                                self.pre[ctag] = self.call(low, chunks, running)
                                return running
                            else:
                                return running
                        elif ctag not in running:
                            log.error('Recursive requisite found')
                            running[tag] = {
                                    'changes': {},
                                    'result': False,
                                    'comment': 'Recursive requisite found',
                                    '__run_num__': self.__run_num,
                                    '__sls__': low['__sls__']}
                        self.__run_num += 1
                        self.event(running[tag], len(chunks))
                        return running
                    running = self.call_chunk(chunk, running, chunks)
                    if self.check_failhard(chunk, running):
                        running['__FAILHARD__'] = True
                        return running
            if low.get('__prereq__'):
                status, reqs = self.check_requisite(low, running, chunks)
                self.pre[tag] = self.call(low, chunks, running)
                if not self.pre[tag]['changes'] and status == 'change':
                    self.pre[tag]['changes'] = {'watch': 'watch'}
                    self.pre[tag]['result'] = None
            else:
                running = self.call_chunk(low, running, chunks)
            if self.check_failhard(chunk, running):
                running['__FAILHARD__'] = True
                return running
        elif status == 'met':
            if low.get('__prereq__'):
                self.pre[tag] = self.call(low, chunks, running)
            else:
                running[tag] = self.call(low, chunks, running)
        elif status == 'fail':
            # if the requisite that failed was due to a prereq on this low state
            # show the normal error
            if tag in self.pre:
                running[tag] = self.pre[tag]
                running[tag]['__run_num__'] = self.__run_num
                running[tag]['__sls__'] = low['__sls__']
            # otherwise the failure was due to a requisite down the chain
            else:
                # determine what the requisite failures where, and return
                # a nice error message
                failed_requisites = set()
                # look at all requisite types for a failure
                for req_lows in six.itervalues(reqs):
                    for req_low in req_lows:
                        req_tag = _gen_tag(req_low)
                        req_ret = self.pre.get(req_tag, running.get(req_tag))
                        # if there is no run output for the requisite it
                        # can't be the failure
                        if req_ret is None:
                            continue
                        # If the result was False (not None) it was a failure
                        if req_ret['result'] is False:
                            # use SLS.ID for the key-- so its easier to find
                            key = '{sls}.{_id}'.format(sls=req_low['__sls__'],
                                                       _id=req_low['__id__'])
                            failed_requisites.add(key)

                _cmt = 'One or more requisite failed: {0}'.format(
                    ', '.join(str(i) for i in failed_requisites)
                )
                running[tag] = {
                    'changes': {},
                    'result': False,
                    'comment': _cmt,
                    '__run_num__': self.__run_num,
                    '__sls__': low['__sls__']
                }
            self.__run_num += 1
        elif status == 'change' and not low.get('__prereq__'):
            ret = self.call(low, chunks, running)
            if not ret['changes'] and not ret.get('skip_watch', False):
                low = low.copy()
                low['sfun'] = low['fun']
                low['fun'] = 'mod_watch'
                low['__reqs__'] = reqs
                ret = self.call(low, chunks, running)
            running[tag] = ret
        elif status == 'pre':
            pre_ret = {'changes': {},
                       'result': True,
                       'comment': 'No changes detected',
                       '__run_num__': self.__run_num,
                       '__sls__': low['__sls__']}
            running[tag] = pre_ret
            self.pre[tag] = pre_ret
            self.__run_num += 1
        elif status == 'onfail':
            running[tag] = {'changes': {},
                            'result': True,
                            'comment': 'State was not run because onfail req did not change',
                            '__run_num__': self.__run_num,
                            '__sls__': low['__sls__']}
            self.__run_num += 1
        elif status == 'onchanges':
            running[tag] = {'changes': {},
                            'result': True,
                            'comment': 'State was not run because onchanges req did not change',
                            '__run_num__': self.__run_num,
                            '__sls__': low['__sls__']}
            self.__run_num += 1
        else:
            if low.get('__prereq__'):
                self.pre[tag] = self.call(low, chunks, running)
            else:
                running[tag] = self.call(low, chunks, running)
        if tag in running:
            self.event(running[tag], len(chunks))
        return running

    def call_listen(self, chunks, running):
        '''
        Find all of the listen routines and call the associated mod_watch runs
        '''
        listeners = []
        crefs = {}
        for chunk in chunks:
            crefs[(chunk['state'], chunk['name'])] = chunk
            crefs[(chunk['state'], chunk['__id__'])] = chunk
            if 'listen' in chunk:
                listeners.append({(chunk['state'], chunk['name']): chunk['listen']})
            if 'listen_in' in chunk:
                for l_in in chunk['listen_in']:
                    for key, val in six.iteritems(l_in):
                        listeners.append({(key, val): [{chunk['state']: chunk['name']}]})
        mod_watchers = []
        errors = {}
        for l_dict in listeners:
            for key, val in six.iteritems(l_dict):
                for listen_to in val:
                    if not isinstance(listen_to, dict):
                        continue
                    for lkey, lval in six.iteritems(listen_to):
                        if (lkey, lval) not in crefs:
                            rerror = {_l_tag(lkey, lval):
                                      {
                                          'comment': 'Referenced state {0}: {1} does not exist'.format(lkey, lval),
                                          'name': 'listen_{0}:{1}'.format(lkey, lval),
                                          'result': False,
                                          'changes': {}
                                      }}
                            errors.update(rerror)
                            continue
                        to_tag = _gen_tag(crefs[(lkey, lval)])
                        if to_tag not in running:
                            continue
                        if running[to_tag]['changes']:
                            if key not in crefs:
                                rerror = {_l_tag(key[0], key[1]):
                                             {'comment': 'Referenced state {0}: {1} does not exist'.format(key[0], key[1]),
                                              'name': 'listen_{0}:{1}'.format(key[0], key[1]),
                                              'result': False,
                                              'changes': {}}}
                                errors.update(rerror)
                                continue
                            chunk = crefs[key]
                            low = chunk.copy()
                            low['sfun'] = chunk['fun']
                            low['fun'] = 'mod_watch'
                            low['__id__'] = 'listener_{0}'.format(low['__id__'])
                            for req in STATE_REQUISITE_KEYWORDS:
                                if req in low:
                                    low.pop(req)
                            mod_watchers.append(low)
        ret = self.call_chunks(mod_watchers)
        running.update(ret)
        for err in errors:
            errors[err]['__run_num__'] = self.__run_num
            self.__run_num += 1
        running.update(errors)
        return running

    def call_high(self, high):
        '''
        Process a high data call and ensure the defined states.
        '''
        errors = []
        # If there is extension data reconcile it
        high, ext_errors = self.reconcile_extend(high)
        errors += ext_errors
        errors += self.verify_high(high)
        if errors:
            return errors
        high, req_in_errors = self.requisite_in(high)
        errors += req_in_errors
        high = self.apply_exclude(high)
        # Verify that the high data is structurally sound
        if errors:
            return errors
        # Compile and verify the raw chunks
        chunks = self.compile_high_data(high)

        # Check for any disabled states
        disabled = {}
        if 'state_runs_disabled' in self.opts['grains']:
            _chunks = copy.deepcopy(chunks)
            for low in _chunks:
                state_ = '{0}.{1}'.format(low['state'], low['fun'])
                for pat in self.opts['grains']['state_runs_disabled']:
                    if fnmatch.fnmatch(state_, pat):
                        comment = (
                                    'The state function "{0}" is currently disabled by "{1}", '
                                    'to re-enable, run state.enable {1}.'
                                  ).format(
                                    state_,
                                    pat,
                                  )
                        _tag = _gen_tag(low)
                        disabled[_tag] = {'changes': {},
                                          'result': False,
                                          'comment': comment,
                                          '__run_num__': self.__run_num,
                                          '__sls__': low['__sls__']}
                        self.__run_num += 1
                        chunks.remove(low)
                        break

        # If there are extensions in the highstate, process them and update
        # the low data chunks
        if errors:
            return errors
        ret = dict(list(disabled.items()) + list(self.call_chunks(chunks).items()))
        ret = self.call_listen(chunks, ret)

        def _cleanup_accumulator_data():
            accum_data_path = os.path.join(
                salt.utils.get_accumulator_dir(self.opts['cachedir']),
                self.instance_id
            )
            try:
                os.remove(accum_data_path)
                log.debug('Deleted accumulator data file {0}'.format(
                    accum_data_path)
                )
            except OSError:
                log.debug('File {0} does not exist, no need to cleanup.'.format(
                    accum_data_path)
                )
        _cleanup_accumulator_data()

        return ret

    def render_template(self, high, template):
        errors = []
        if not high:
            return high, errors

        if not isinstance(high, dict):
            errors.append(
                'Template {0} does not render to a dictionary'.format(template)
            )
            return high, errors

        invalid_items = ('include', 'exclude', 'extends')
        for item in invalid_items:
            if item in high:
                errors.append(
                    'The \'{0}\' declaration found on \'{1}\' is invalid when '
                    'rendering single templates'.format(item, template)
                )
                return high, errors

        for name in high:
            if not isinstance(high[name], dict):
                if isinstance(high[name], six.string_types):
                    # Is this is a short state, it needs to be padded
                    if '.' in high[name]:
                        comps = high[name].split('.')
                        high[name] = {
                            # '__sls__': template,
                            # '__env__': None,
                            comps[0]: [comps[1]]
                        }
                        continue

                    errors.append(
                        'ID {0} in template {1} is not a dictionary'.format(
                            name, template
                        )
                    )
                    continue
            skeys = set()
            for key in sorted(high[name]):
                if key.startswith('_'):
                    continue
                if high[name][key] is None:
                    errors.append(
                        'ID {0!r} in template {1} contains a short '
                        'declaration ({2}) with a trailing colon. When not '
                        'passing any arguments to a state, the colon must be '
                        'omitted.'.format(name, template, key)
                    )
                    continue
                if not isinstance(high[name][key], list):
                    continue
                if '.' in key:
                    comps = key.split('.')
                    # Salt doesn't support state files such as:
                    #
                    # /etc/redis/redis.conf:
                    #   file.managed:
                    #     - user: redis
                    #     - group: redis
                    #     - mode: 644
                    #   file.comment:
                    #     - regex: ^requirepass
                    if comps[0] in skeys:
                        errors.append(
                            'ID {0!r} in template {1!r} contains multiple '
                            'state declarations of the same type'
                            .format(name, template)
                        )
                        continue
                    high[name][comps[0]] = high[name].pop(key)
                    high[name][comps[0]].append(comps[1])
                    skeys.add(comps[0])
                    continue
                skeys.add(key)

        return high, errors

    def call_template(self, template):
        '''
        Enforce the states in a template
        '''
        high = compile_template(
            template, self.rend, self.opts['renderer'])
        if not high:
            return high
        high, errors = self.render_template(high, template)
        if errors:
            return errors
        return self.call_high(high)

    def call_template_str(self, template):
        '''
        Enforce the states in a template, pass the template as a string
        '''
        high = compile_template_str(
            template, self.rend, self.opts['renderer'])
        if not high:
            return high
        high, errors = self.render_template(high, '<template-str>')
        if errors:
            return errors
        return self.call_high(high)


class BaseHighState(object):
    '''
    The BaseHighState is an abstract base class that is the foundation of
    running a highstate, extend it and add a self.state object of type State.

    When extending this class, please note that ``self.client`` and
    ``self.matcher`` should be instantiated and handled.
    '''
    def __init__(self, opts):
        self.opts = self.__gen_opts(opts)
        self.iorder = 10000
        self.avail = self.__gather_avail()
        self.serial = salt.payload.Serial(self.opts)
        self.building_highstate = {}

    def __gather_avail(self):
        '''
        Gather the lists of available sls data from the master
        '''
        avail = {}
        for saltenv in self._get_envs():
            avail[saltenv] = self.client.list_states(saltenv)
        return avail

    def __gen_opts(self, opts):
        '''
        The options used by the High State object are derived from options
        on the minion and the master, or just the minion if the high state
        call is entirely local.
        '''
        # If the state is intended to be applied locally, then the local opts
        # should have all of the needed data, otherwise overwrite the local
        # data items with data from the master
        if 'local_state' in opts:
            if opts['local_state']:
                return opts
        mopts = self.client.master_opts()
        if not isinstance(mopts, dict):
            # An error happened on the master
            opts['renderer'] = 'yaml_jinja'
            opts['failhard'] = False
            opts['state_top'] = 'salt://top.sls'
            opts['nodegroups'] = {}
            opts['file_roots'] = {'base': [syspaths.BASE_FILE_ROOTS_DIR]}
        else:
            opts['renderer'] = mopts['renderer']
            opts['failhard'] = mopts.get('failhard', False)
            if mopts['state_top'].startswith('salt://'):
                opts['state_top'] = mopts['state_top']
            elif mopts['state_top'].startswith('/'):
                opts['state_top'] = os.path.join('salt://', mopts['state_top'][1:])
            else:
                opts['state_top'] = os.path.join('salt://', mopts['state_top'])
            opts['nodegroups'] = mopts.get('nodegroups', {})
            opts['state_auto_order'] = mopts.get(
                'state_auto_order',
                opts['state_auto_order'])
            opts['file_roots'] = mopts['file_roots']
            opts['state_events'] = mopts.get('state_events')
            opts['state_aggregate'] = mopts.get('state_aggregate', opts.get('state_aggregate', False))
            opts['jinja_lstrip_blocks'] = mopts.get('jinja_lstrip_blocks', False)
            opts['jinja_trim_blocks'] = mopts.get('jinja_trim_blocks', False)
        return opts

    def _get_envs(self):
        '''
        Pull the file server environments out of the master options
        '''
        envs = set(['base'])
        if 'file_roots' in self.opts:
            envs.update(list(self.opts['file_roots']))
        return envs

    def get_tops(self):
        '''
        Gather the top files
        '''
        tops = DefaultOrderedDict(list)
        include = DefaultOrderedDict(list)
        done = DefaultOrderedDict(list)
        found = 0  # did we find any contents in the top files?
        # Gather initial top files
        if self.opts['environment']:
            contents = self.client.cache_file(
                self.opts['state_top'],
                self.opts['environment']
            )
            if contents:
                found = 1
            tops[self.opts['environment']] = [
<<<<<<< HEAD
                compile_template(
                    contents,
                    self.state.rend,
                    self.state.opts['renderer'],
                    env=self.opts['environment']
                )
            ]
=======
                    compile_template(
                        self.client.cache_file(
                            self.opts['state_top'],
                            self.opts['environment']
                            ),
                        self.state.rend,
                        self.state.opts['renderer'],
                        saltenv=self.opts['environment']
                        )
                    ]
>>>>>>> f9bdf634
        else:
            found = 0
            for saltenv in self._get_envs():
                contents = self.client.cache_file(
                    self.opts['state_top'],
                    saltenv
                )
                if contents:
                    found = found + 1
                else:
                    log.debug('No contents loaded for env: {0}'.format(saltenv))

                tops[saltenv].append(
                    compile_template(
                        contents,
                        self.state.rend,
                        self.state.opts['renderer'],
                        saltenv=saltenv
                    )
                )

        if found == 0:
            log.error('No contents found in top file')

        # Search initial top files for includes
        for saltenv, ctops in six.iteritems(tops):
            for ctop in ctops:
                if 'include' not in ctop:
                    continue
                for sls in ctop['include']:
                    include[saltenv].append(sls)
                ctop.pop('include')
        # Go through the includes and pull out the extra tops and add them
        while include:
            pops = []
            for saltenv, states in six.iteritems(include):
                pops.append(saltenv)
                if not states:
                    continue
                for sls_match in states:
                    for sls in fnmatch.filter(self.avail[saltenv], sls_match):
                        if sls in done[saltenv]:
                            continue
                        tops[saltenv].append(
                            compile_template(
                                self.client.get_state(
                                    sls,
                                    saltenv
                                ).get('dest', False),
                                self.state.rend,
                                self.state.opts['renderer'],
                                saltenv=saltenv
                            )
                        )
                        done[saltenv].append(sls)
            for saltenv in pops:
                if saltenv in include:
                    include.pop(saltenv)
        return tops

    def merge_tops(self, tops):
        '''
        Cleanly merge the top files
        '''
        top = DefaultOrderedDict(OrderedDict)
        for ctops in six.itervalues(tops):
            for ctop in ctops:
                for saltenv, targets in six.iteritems(ctop):
                    if saltenv == 'include':
                        continue
                    try:
                        for tgt in targets:
                            if tgt not in top[saltenv]:
                                top[saltenv][tgt] = ctop[saltenv][tgt]
                                continue
                            matches = []
                            states = set()
                            for comp in top[saltenv][tgt]:
                                if isinstance(comp, dict):
                                    matches.append(comp)
                                if isinstance(comp, six.string_types):
                                    states.add(comp)
                            top[saltenv][tgt] = matches
                            top[saltenv][tgt].extend(list(states))
                    except TypeError:
                        raise SaltRenderError('Unable to render top file. No targets found.')
        return top

    def verify_tops(self, tops):
        '''
        Verify the contents of the top file data
        '''
        errors = []
        if not isinstance(tops, dict):
            errors.append('Top data was not formed as a dict')
            # No further checks will work, bail out
            return errors
        for saltenv, matches in six.iteritems(tops):
            if saltenv == 'include':
                continue
            if not isinstance(saltenv, six.string_types):
                errors.append(
                    'Environment {0} in top file is not formed as a '
                    'string'.format(saltenv)
                )
            if saltenv == '':
                errors.append('Empty saltenv statement in top file')
            if not isinstance(matches, dict):
                errors.append(
                    'The top file matches for saltenv {0} are not '
                    'formatted as a dict'.format(saltenv)
                )
            for slsmods in six.itervalues(matches):
                if not isinstance(slsmods, list):
                    errors.append('Malformed topfile (state declarations not '
                                  'formed as a list)')
                    continue
                for slsmod in slsmods:
                    if isinstance(slsmod, dict):
                        # This value is a match option
                        for val in six.itervalues(slsmod):
                            if not val:
                                errors.append(
                                    'Improperly formatted top file matcher '
                                    'in saltenv {0}: {1} file'.format(
                                        slsmod,
                                        val
                                    )
                                )
                    elif isinstance(slsmod, six.string_types):
                        # This is a sls module
                        if not slsmod:
                            errors.append(
                                'Environment {0} contains an empty sls '
                                'index'.format(saltenv)
                            )

        return errors

    def get_top(self):
        '''
        Returns the high data derived from the top file
        '''
        tops = self.get_tops()
        return self.merge_tops(tops)

    def top_matches(self, top):
        '''
        Search through the top high data for matches and return the states
        that this minion needs to execute.

        Returns:
        {'saltenv': ['state1', 'state2', ...]}
        '''
        matches = {}
        # pylint: disable=cell-var-from-loop
        for saltenv, body in six.iteritems(top):
            if self.opts['environment']:
                if saltenv != self.opts['environment']:
                    continue
            for match, data in six.iteritems(body):
                def _filter_matches(_match, _data, _opts):
                    if isinstance(_data, six.string_types):
                        _data = [_data]
                    if self.matcher.confirm_top(
                            _match,
                            _data,
                            _opts
                            ):
                        if saltenv not in matches:
                            matches[saltenv] = []
                        for item in _data:
                            if 'subfilter' in item:
                                _tmpdata = item.pop('subfilter')
                                for match, data in six.iteritems(_tmpdata):
                                    _filter_matches(match, data, _opts)
                            if isinstance(item, six.string_types):
                                matches[saltenv].append(item)
                _filter_matches(match, data, self.opts['nodegroups'])
        ext_matches = self.client.ext_nodes()
        for saltenv in ext_matches:
            if saltenv in matches:
                matches[saltenv] = list(
                    set(ext_matches[saltenv]).union(matches[saltenv]))
            else:
                matches[saltenv] = ext_matches[saltenv]
        # pylint: enable=cell-var-from-loop
        return matches

    def load_dynamic(self, matches):
        '''
        If autoload_dynamic_modules is True then automatically load the
        dynamic modules
        '''
        if not self.opts['autoload_dynamic_modules']:
            return
        if self.opts.get('local', False):
            syncd = self.state.functions['saltutil.sync_all'](list(matches),
                                                              refresh=False)
        else:
            syncd = self.state.functions['saltutil.sync_all'](list(matches),
                                                              refresh=False)
        if syncd['grains']:
            self.opts['grains'] = salt.loader.grains(self.opts)
            self.state.opts['pillar'] = self.state._gather_pillar()
        self.state.module_refresh()

    def render_state(self, sls, saltenv, mods, matches, local=False):
        '''
        Render a state file and retrieve all of the include states
        '''
        errors = []
        if not local:
            state_data = self.client.get_state(sls, saltenv)
            fn_ = state_data.get('dest', False)
        else:
            fn_ = sls
            if not os.path.isfile(fn_):
                errors.append(
                    'Specified SLS {0} on local filesystem cannot '
                    'be found.'.format(sls)
                )
        if not fn_:
            errors.append(
                'Specified SLS {0} in saltenv {1} is not '
                'available on the salt master or through a configured '
                'fileserver'.format(sls, saltenv)
            )
        state = None
        try:
            state = compile_template(
                fn_, self.state.rend, self.state.opts['renderer'], saltenv,
                sls, rendered_sls=mods
            )
        except SaltRenderError as exc:
            msg = 'Rendering SLS \'{0}:{1}\' failed: {2}'.format(
                saltenv, sls, exc
            )
            log.critical(msg)
            errors.append(msg)
        except Exception as exc:
            msg = 'Rendering SLS {0} failed, render error: {1}'.format(
                sls, exc
            )
            log.critical(
                msg,
                # Show the traceback if the debug logging level is enabled
                exc_info_on_loglevel=logging.DEBUG
            )
            errors.append('{0}\n{1}'.format(msg, traceback.format_exc()))
        try:
            mods.add('{0}:{1}'.format(saltenv, sls))
        except AttributeError:
            pass
        if state:
            if not isinstance(state, dict):
                errors.append(
                    'SLS {0} does not render to a dictionary'.format(sls)
                )
            else:
                include = []
                if 'include' in state:
                    if not isinstance(state['include'], list):
                        err = ('Include Declaration in SLS {0} is not formed '
                               'as a list'.format(sls))
                        errors.append(err)
                    else:
                        include = state.pop('include')

                self._handle_extend(state, sls, saltenv, errors)
                self._handle_exclude(state, sls, saltenv, errors)
                self._handle_state_decls(state, sls, saltenv, errors)

                for inc_sls in include:
                    # inc_sls may take the form of:
                    #   'sls.to.include' <- same as {<saltenv>: 'sls.to.include'}
                    #   {<env_key>: 'sls.to.include'}
                    #   {'_xenv': 'sls.to.resolve'}
                    xenv_key = '_xenv'

                    if isinstance(inc_sls, dict):
                        env_key, inc_sls = inc_sls.popitem()
                    else:
                        env_key = saltenv

                    if env_key not in self.avail:
                        msg = ('Nonexistent saltenv {0!r} found in include '
                               'of {1!r} within SLS \'{2}:{3}\''
                               .format(env_key, inc_sls, saltenv, sls))
                        log.error(msg)
                        errors.append(msg)
                        continue

                    if inc_sls.startswith('.'):
                        p_comps = sls.split('.')
                        if state_data.get('source', '').endswith('/init.sls'):
                            inc_sls = sls + inc_sls
                        else:
                            inc_sls = '.'.join(p_comps[:-1]) + inc_sls

                    if env_key != xenv_key:
                        # Resolve inc_sls in the specified environment
                        if env_key in matches or fnmatch.filter(self.avail[env_key], inc_sls):
                            resolved_envs = [env_key]
                        else:
                            resolved_envs = []
                    else:
                        # Resolve inc_sls in the subset of environment matches
                        resolved_envs = [
                            aenv for aenv in matches
                            if fnmatch.filter(self.avail[aenv], inc_sls)
                        ]

                    # An include must be resolved to a single environment, or
                    # the include must exist in the current environment
                    if len(resolved_envs) == 1 or saltenv in resolved_envs:
                        # Match inc_sls against the available states in the
                        # resolved env, matching wildcards in the process. If
                        # there were no matches, then leave inc_sls as the
                        # target so that the next recursion of render_state
                        # will recognize the error.
                        sls_targets = fnmatch.filter(
                            self.avail[saltenv],
                            inc_sls
                        ) or [inc_sls]

                        for sls_target in sls_targets:
                            r_env = resolved_envs[0] if len(resolved_envs) == 1 else saltenv
                            mod_tgt = '{0}:{1}'.format(r_env, sls_target)
                            if mod_tgt not in mods:
                                nstate, err = self.render_state(
                                    sls_target,
                                    r_env,
                                    mods,
                                    matches
                                )
                                if nstate:
                                    self.merge_included_states(state, nstate, errors)
                                    state.update(nstate)
                                if err:
                                    errors.extend(err)
                    else:
                        msg = ''
                        if not resolved_envs:
                            msg = ('Unknown include: Specified SLS {0}: {1} is not available on the salt '
                                   'master in saltenv(s): {2} '
                                   ).format(env_key,
                                            inc_sls,
                                            ', '.join(matches) if env_key == xenv_key else env_key)
                        elif len(resolved_envs) > 1:
                            msg = ('Ambiguous include: Specified SLS {0}: {1} is available on the salt master '
                                   'in multiple available saltenvs: {2}'
                                   ).format(env_key,
                                            inc_sls,
                                            ', '.join(resolved_envs))
                        log.critical(msg)
                        errors.append(msg)
                try:
                    self._handle_iorder(state)
                except TypeError:
                    log.critical('Could not render SLS {0}. Syntax error detected.'.format(sls))
        else:
            state = {}
        return state, errors

    def _handle_iorder(self, state):
        '''
        Take a state and apply the iorder system
        '''
        if self.opts['state_auto_order']:
            for name in state:
                for s_dec in state[name]:
                    if not isinstance(s_dec, six.string_types):
                        # PyDSL OrderedDict?
                        continue

                    if not isinstance(state[name], dict):
                        # Include's or excludes as lists?
                        continue
                    if not isinstance(state[name][s_dec], list):
                        # Bad syntax, let the verify seq pick it up later on
                        continue

                    found = False
                    if s_dec.startswith('_'):
                        continue

                    for arg in state[name][s_dec]:
                        if isinstance(arg, dict):
                            if len(arg) > 0:
                                if next(six.iterkeys(arg)) == 'order':
                                    found = True
                    if not found:
                        if not isinstance(state[name][s_dec], list):
                            # quite certainly a syntax error, managed elsewhere
                            continue
                        state[name][s_dec].append(
                                {'order': self.iorder}
                                )
                        self.iorder += 1
        return state

    def _handle_state_decls(self, state, sls, saltenv, errors):
        '''
        Add sls and saltenv components to the state
        '''
        for name in state:
            if not isinstance(state[name], dict):
                if name == '__extend__':
                    continue
                if name == '__exclude__':
                    continue

                if isinstance(state[name], six.string_types):
                    # Is this is a short state, it needs to be padded
                    if '.' in state[name]:
                        comps = state[name].split('.')
                        state[name] = {'__sls__': sls,
                                       '__env__': saltenv,
                                       comps[0]: [comps[1]]}
                        continue
                errors.append(
                    'ID {0} in SLS {1} is not a dictionary'.format(name, sls)
                )
                continue
            skeys = set()
            for key in state[name]:
                if key.startswith('_'):
                    continue
                if not isinstance(state[name][key], list):
                    continue
                if '.' in key:
                    comps = key.split('.')
                    # Salt doesn't support state files such as:
                    #
                    #     /etc/redis/redis.conf:
                    #       file.managed:
                    #         - source: salt://redis/redis.conf
                    #         - user: redis
                    #         - group: redis
                    #         - mode: 644
                    #       file.comment:
                    #           - regex: ^requirepass
                    if comps[0] in skeys:
                        errors.append(
                            'ID {0!r} in SLS {1!r} contains multiple state '
                            'declarations of the same type'.format(name, sls)
                        )
                        continue
                    state[name][comps[0]] = state[name].pop(key)
                    state[name][comps[0]].append(comps[1])
                    skeys.add(comps[0])
                    continue
                skeys.add(key)
            if '__sls__' not in state[name]:
                state[name]['__sls__'] = sls
            if '__env__' not in state[name]:
                state[name]['__env__'] = saltenv

    def _handle_extend(self, state, sls, saltenv, errors):
        '''
        Take the extend dec out of state and apply to the highstate global
        dec
        '''
        if 'extend' in state:
            ext = state.pop('extend')
            if not isinstance(ext, dict):
                errors.append(('Extension value in SLS {0!r} is not a '
                               'dictionary').format(sls))
                return
            for name in ext:
                if not isinstance(ext[name], dict):
                    errors.append(('Extension name {0!r} in SLS {1!r} is '
                                   'not a dictionary'
                                   .format(name, sls)))
                    continue
                if '__sls__' not in ext[name]:
                    ext[name]['__sls__'] = sls
                if '__env__' not in ext[name]:
                    ext[name]['__env__'] = saltenv
                for key in ext[name]:
                    if key.startswith('_'):
                        continue
                    if not isinstance(ext[name][key], list):
                        continue
                    if '.' in key:
                        comps = key.split('.')
                        ext[name][comps[0]] = ext[name].pop(key)
                        ext[name][comps[0]].append(comps[1])
            state.setdefault('__extend__', []).append(ext)

    def _handle_exclude(self, state, sls, saltenv, errors):
        '''
        Take the exclude dec out of the state and apply it to the highstate
        global dec
        '''
        if 'exclude' in state:
            exc = state.pop('exclude')
            if not isinstance(exc, list):
                err = ('Exclude Declaration in SLS {0} is not formed '
                       'as a list'.format(sls))
                errors.append(err)
            state.setdefault('__exclude__', []).extend(exc)

    def render_highstate(self, matches):
        '''
        Gather the state files and render them into a single unified salt
        high data structure.
        '''
        highstate = self.building_highstate
        all_errors = []
        mods = set()
        statefiles = []
        for saltenv, states in six.iteritems(matches):
            for sls_match in states:
                try:
                    statefiles = fnmatch.filter(self.avail[saltenv], sls_match)
                except KeyError:
                    all_errors.extend(['No matching salt environment for environment {0!r} found'.format(saltenv)])
                # if we did not found any sls in the fileserver listing, this
                # may be because the sls was generated or added later, we can
                # try to directly execute it, and if it fails, anyway it will
                # return the former error
                if not statefiles:
                    statefiles = [sls_match]

                for sls in statefiles:
                    r_env = '{0}:{1}'.format(saltenv, sls)
                    if r_env in mods:
                        continue
                    state, errors = self.render_state(
                        sls, saltenv, mods, matches)
                    if state:
                        self.merge_included_states(highstate, state, errors)
                    for i, error in enumerate(errors[:]):
                        if 'is not available' in error:
                            # match SLS foobar in environment
                            this_sls = 'SLS {0} in saltenv'.format(
                                sls_match)
                            if this_sls in error:
                                errors[i] = (
                                    'No matching sls found for {0!r} '
                                    'in env {1!r}'.format(sls_match, saltenv))
                    all_errors.extend(errors)

        self.clean_duplicate_extends(highstate)
        return highstate, all_errors

    def clean_duplicate_extends(self, highstate):
        if '__extend__' in highstate:
            highext = []
            for items in (six.iteritems(ext) for ext in highstate['__extend__']):
                for item in items:
                    if item not in highext:
                        highext.append(item)
            highstate['__extend__'] = [{t[0]: t[1]} for t in highext]

    def merge_included_states(self, highstate, state, errors):
        # The extend members can not be treated as globally unique:
        if '__extend__' in state:
            highstate.setdefault('__extend__',
                                 []).extend(state.pop('__extend__'))
        if '__exclude__' in state:
            highstate.setdefault('__exclude__',
                                 []).extend(state.pop('__exclude__'))
        for id_ in state:
            if id_ in highstate:
                if highstate[id_] != state[id_]:
                    errors.append((
                            'Detected conflicting IDs, SLS'
                            ' IDs need to be globally unique.\n    The'
                            ' conflicting ID is {0!r} and is found in SLS'
                            ' \'{1}:{2}\' and SLS \'{3}:{4}\'').format(
                                    id_,
                                    highstate[id_]['__env__'],
                                    highstate[id_]['__sls__'],
                                    state[id_]['__env__'],
                                    state[id_]['__sls__'])
                    )
        try:
            highstate.update(state)
        except ValueError:
            errors.append(
                'Error when rendering state with contents: {0}'.format(state)
            )

    def _check_pillar(self, force=False):
        '''
        Check the pillar for errors, refuse to run the state if there are
        errors in the pillar and return the pillar errors
        '''
        if force:
            return True
        if '_errors' in self.state.opts['pillar']:
            return False
        return True

    def matches_whitelist(self, matches, whitelist):
        '''
        Reads over the matches and returns a matches dict with just the ones
        that are in the whitelist
        '''
        if not whitelist:
            return matches
        ret_matches = {}
        if not isinstance(whitelist, list):
            whitelist = whitelist.split(',')
        for env in matches:
            for sls in matches[env]:
                if sls in whitelist:
                    ret_matches[env] = ret_matches[env] if env in ret_matches else []
                    ret_matches[env].append(sls)
        return ret_matches

    def call_highstate(self, exclude=None, cache=None, cache_name='highstate',
                       force=False, whitelist=None):
        '''
        Run the sequence to execute the salt highstate for this minion
        '''
        # Check that top file exists
        tag_name = 'no_|-states_|-states_|-None'
        ret = {tag_name: {
                'result': False,
                'comment': 'No states found for this minion',
                'name': 'No States',
                'changes': {},
                '__run_num__': 0,
        }}
        cfn = os.path.join(
                self.opts['cachedir'],
                '{0}.cache.p'.format(cache_name)
        )

        if cache:
            if os.path.isfile(cfn):
                with salt.utils.fopen(cfn, 'rb') as fp_:
                    high = self.serial.load(fp_)
                    return self.state.call_high(high)
        # File exists so continue
        err = []
        try:
            top = self.get_top()
        except SaltRenderError as err:
            ret[tag_name]['comment'] = err.error
            return ret
        except Exception:
            trb = traceback.format_exc()
            err.append(trb)
            return err
        err += self.verify_tops(top)
        matches = self.top_matches(top)
        if not matches:
            msg = ('No Top file or external nodes data matches found')
            ret[tag_name]['comment'] = msg
            return ret
        matches = self.matches_whitelist(matches, whitelist)
        self.load_dynamic(matches)
        if not self._check_pillar(force):
            err += ['Pillar failed to render with the following messages:']
            err += self.state.opts['pillar']['_errors']
        else:
            high, errors = self.render_highstate(matches)
            if exclude:
                if isinstance(exclude, str):
                    exclude = exclude.split(',')
                if '__exclude__' in high:
                    high['__exclude__'].extend(exclude)
                else:
                    high['__exclude__'] = exclude
            err += errors
        if err:
            return err
        if not high:
            return ret
        cumask = os.umask(0o77)
        try:
            if salt.utils.is_windows():
                # Make sure cache file isn't read-only
                self.state.functions['cmd.run']('attrib -R "{0}"'.format(cfn), output_loglevel='quiet')
            with salt.utils.fopen(cfn, 'w+b') as fp_:
                try:
                    self.serial.dump(high, fp_)
                except TypeError:
                    # Can't serialize pydsl
                    pass
        except (IOError, OSError):
            msg = 'Unable to write to "state.highstate" cache file {0}'
            log.error(msg.format(cfn))

        os.umask(cumask)
        return self.state.call_high(high)

    def compile_highstate(self):
        '''
        Return just the highstate or the errors
        '''
        err = []
        top = self.get_top()
        err += self.verify_tops(top)
        matches = self.top_matches(top)
        high, errors = self.render_highstate(matches)
        err += errors

        if err:
            return err

        return high

    def compile_low_chunks(self):
        '''
        Compile the highstate but don't run it, return the low chunks to
        see exactly what the highstate will execute
        '''
        top = self.get_top()
        matches = self.top_matches(top)
        high, errors = self.render_highstate(matches)

        # If there is extension data reconcile it
        high, ext_errors = self.state.reconcile_extend(high)
        errors += ext_errors

        # Verify that the high data is structurally sound
        errors += self.state.verify_high(high)
        high, req_in_errors = self.state.requisite_in(high)
        errors += req_in_errors
        high = self.state.apply_exclude(high)

        if errors:
            return errors

        # Compile and verify the raw chunks
        chunks = self.state.compile_high_data(high)

        return chunks


class HighState(BaseHighState):
    '''
    Generate and execute the salt "High State". The High State is the
    compound state derived from a group of template files stored on the
    salt master or in the local cache.
    '''
    # a stack of active HighState objects during a state.highstate run
    stack = []

    def __init__(self, opts, pillar=None, jid=None):
        self.opts = opts
        self.client = salt.fileclient.get_file_client(self.opts)
        BaseHighState.__init__(self, opts)
        self.state = State(self.opts, pillar, jid)
        self.matcher = salt.minion.Matcher(self.opts)

        # tracks all pydsl state declarations globally across sls files
        self._pydsl_all_decls = {}

        # a stack of current rendering Sls objects, maintained and used by the pydsl renderer.
        self._pydsl_render_stack = []

    def push_active(self):
        self.stack.append(self)

    @classmethod
    def clear_active(cls):
        # Nuclear option
        #
        # Blow away the entire stack. Used primarily by the test runner but also
        # useful in custom wrappers of the HighState class, to reset the stack
        # to a fresh state.
        cls.stack = []

    @classmethod
    def pop_active(cls):
        cls.stack.pop()

    @classmethod
    def get_active(cls):
        try:
            return cls.stack[-1]
        except IndexError:
            return None


class MasterState(State):
    '''
    Create a State object for master side compiling
    '''
    def __init__(self, opts, minion):
        State.__init__(self, opts)

    def load_modules(self, data=None):
        '''
        Load the modules into the state
        '''
        log.info('Loading fresh modules for state activity')
        # Load a modified client interface that looks like the interface used
        # from the minion, but uses remote execution
        #
        self.functions = salt.client.FunctionWrapper(
                self.opts,
                self.opts['id']
                )
        # Load the states, but they should not be used in this class apart
        # from inspection
        self.states = salt.loader.states(self.opts, self.functions)
        self.rend = salt.loader.render(self.opts, self.functions, states=self.states)


class MasterHighState(HighState):
    '''
    Execute highstate compilation from the master
    '''
    def __init__(self, master_opts, minion_opts, grains, id_,
                 saltenv=None,
                 env=None):
        if isinstance(env, six.string_types):
            salt.utils.warn_until(
                'Boron',
                'Passing a salt environment should be done using \'saltenv\' '
                'not \'env\'. This functionality will be removed in Salt '
                'Boron.'
            )
            # Backwards compatibility
            saltenv = env
        # Force the fileclient to be local
        opts = copy.deepcopy(minion_opts)
        opts['file_client'] = 'local'
        opts['file_roots'] = master_opts['master_roots']
        opts['renderer'] = master_opts['renderer']
        opts['state_top'] = master_opts['state_top']
        opts['id'] = id_
        opts['grains'] = grains
        HighState.__init__(self, opts)


class RemoteHighState(object):
    '''
    Manage gathering the data from the master
    '''
    def __init__(self, opts, grains):
        self.opts = opts
        self.grains = grains
        self.serial = salt.payload.Serial(self.opts)
        # self.auth = salt.crypt.SAuth(opts)
        self.channel = salt.transport.Channel.factory(self.opts['master_uri'])

    def compile_master(self):
        '''
        Return the state data from the master
        '''
        load = {'grains': self.grains,
                'opts': self.opts,
                'cmd': '_master_state'}
        try:
            return self.channel.send(load, tries=3, timeout=72000)
        except SaltReqTimeoutError:
            return {}<|MERGE_RESOLUTION|>--- conflicted
+++ resolved
@@ -2310,26 +2310,13 @@
             if contents:
                 found = 1
             tops[self.opts['environment']] = [
-<<<<<<< HEAD
                 compile_template(
                     contents,
                     self.state.rend,
                     self.state.opts['renderer'],
-                    env=self.opts['environment']
+                    saltenv=self.opts['environment']
                 )
             ]
-=======
-                    compile_template(
-                        self.client.cache_file(
-                            self.opts['state_top'],
-                            self.opts['environment']
-                            ),
-                        self.state.rend,
-                        self.state.opts['renderer'],
-                        saltenv=self.opts['environment']
-                        )
-                    ]
->>>>>>> f9bdf634
         else:
             found = 0
             for saltenv in self._get_envs():
