'''
The module used to execute states in salt. A state is unlike a module execution
in that instead of just executing a command it ensure that a certain state is
present on the system.

The data sent to the state calls is as follows:
    { 'state': '<state module name>',
      'fun': '<state function name>',
      'name': '<the name argument passed to all states>'
      'argn': '<arbitrary argument, can have many of these>'
      }
'''

import copy
import inspect
import logging
import os
import tempfile

import salt.loader
import salt.minion


log = logging.getLogger(__name__)

def _gen_tag(low):
    '''
    Generate the running dict tag string from the low data structure
    '''
    return '{0[state]}_|-{0[__id__]}_|-{0[name]}_|-{0[fun]}'.format(low)


def _getargs(func):
    '''
    A small wrapper around getargspec that also supports callable classes
    '''
    if not callable(func):
        raise TypeError('{0} is not a callable'.format(func))

    if inspect.isfunction(func):
        aspec = inspect.getargspec(func)
    elif isinstance(func, object):
        aspec = inspect.getargspec(func.__call__)
        del aspec.args[0] # self
    else:
        raise TypeError("Cannot inspect argument list for '{0}'".format(func))

    return aspec


def format_log(ret):
    '''
    Format the state into a log message
    '''
    msg = ''
    if isinstance(ret, dict):
        # Looks like the ret may be a valid state return
        if 'changes' in ret:
            # Yep, looks like a valid state return
            chg = ret['changes']
            if not chg:
                msg = 'No changes made for {0[name]}'.format(ret)
            elif isinstance(chg, dict):
                if 'diff' in chg:
                    if isinstance(chg['diff'], basestring):
                        msg = 'File changed:\n{0}'.format(
                                chg['diff'])
                if isinstance(chg[chg.keys()[0]], dict):
                    if 'new' in chg[chg.keys()[0]]:
                        # This is the return data from a package install
                        msg = 'Installed Packages:\n'
                        for pkg in chg:
                            old = 'absent'
                            if chg[pkg]['old']:
                                old = chg[pkg]['old']
                            msg += '{0} changed from {1} to {2}\n'.format(
                                    pkg, old, chg[pkg]['new'])
            if not msg:
                msg = str(ret['changes'])
            if ret['result']:
                log.info(msg)
            else:
                log.error(msg)
    else:
        # catch unhandled data
        log.info(str(ret))


class StateError(Exception):
    '''
    Custom exception class.
    '''

    pass


class State(object):
    '''
    Class used to execute salt states
    '''
    def __init__(self, opts):
        if 'grains' not in opts:
            opts['grains'] = salt.loader.grains(opts)
        self.opts = opts
        self.load_modules()
        self.mod_init = set()

    def _mod_init(self, low):
        '''
        Check the module initilization function, if this is the first run of
        a state package that has a mod_init function, then execute the
        mod_init function in the state module.
        '''
        minit = '{0}.mod_init'.format(low['state'])
        if not low['state'] in self.mod_init:
            if minit in self.states:
                mret = self.states[minit](low)
                if not mret:
                    return
                self.mod_init.add(low['state'])

    def load_modules(self):
        '''
        Load the modules into the state
        '''
        log.info('Loading fresh modules for state activity')
        self.functions = salt.loader.minion_mods(self.opts)
        self.states = salt.loader.states(self.opts, self.functions)
        self.rend = salt.loader.render(self.opts, self.functions)

    def module_refresh(self, data):
        '''
        Check to see if the modules for this state instance need to be
        updated, only update if the state is a file. If the function is
        managed check to see if the file is a possible module type, eg a
        python, pyx, or .so. Always refresh if the function is recuse, since
        that can lay down anything.
        '''
        if not data['state'] == 'file':
            return None
        if data['fun'] == 'managed':
            if any((data['name'].endswith('.py'),
                    data['name'].endswith('.pyx'),
                    data['name'].endswith('.pyo'),
                    data['name'].endswith('.pyc'),
                    data['name'].endswith('.so'))):
                self.load_modules()
                open(os.path.join(
                    self.opts['cachedir'],
                    'module_refresh'),
                    'w+').write('')
        elif data['fun'] == 'recurse':
            self.load_modules()
            open(os.path.join(
                self.opts['cachedir'],
                'module_refresh'),
                'w+').write('')

    def format_verbosity(self, returns):
        '''
        Check for the state_verbose option and strip out the result=True and
        changes={} members of the state return list.
        '''
        if self.opts['state_verbose']:
            return returns
        rm_tags = []
        for tag in returns:
            if returns[tag]['result'] and not returns[tag]['changes']:
                rm_tags.append(tag)
        for tag in rm_tags:
            returns.pop(tag)
        return returns


    def verify_data(self, data):
        '''
        Verify the data, return an error statement if something is wrong
        '''
        errors = []
        if 'state' not in data:
            errors.append('Missing "state" data')
        if 'fun' not in data:
            errors.append('Missing "fun" data')
        if 'name' not in data:
            errors.append('Missing "name" data')
        if errors:
            return errors
        full = data['state'] + '.' + data['fun']
        if full not in self.states:
            if '__sls__' in data:
                errors.append(
                    'State {0} found in sls {1} is unavailable'.format(
                        full,
                        data['__sls__']
                        )
                    )
            else:
                errors.append(
                        'Specified state {0} is unavailable.'.format(
                            full
                            )
                        )
        else:
            # First verify that the parameters are met
            aspec = _getargs(self.states[full])
            arglen = 0
            deflen = 0
            if isinstance(aspec[0], list):
                arglen = len(aspec[0])
            if isinstance(aspec[3], tuple):
                deflen = len(aspec[3])
            for ind in range(arglen - deflen):
                if aspec[0][ind] not in data:
                    errors.append('Missing parameter ' + aspec[0][ind]\
                                + ' for state ' + full)
        # If this chunk has a recursive require, then it will cause a
        # recursive loop when executing, check for it
        reqdec = ''
        if 'require' in data:
            reqdec = 'require'
        if 'watch' in data:
            # Check to see if the service has a watcher function, if it does
            # not, then just require
            if not '{0}.watcher'.format(data['state']) in self.states:
                data['require'] = data.pop('watch')
                reqdec = 'require'
            else:
                reqdec = 'watch'
        if reqdec:
            for req in data[reqdec]:
                if data['state'] == req.keys()[0]:
                    if data['name'] == req[req.keys()[0]]:
                        err = ('Recursive require detected in SLS {0} for'
                               ' require {1} in ID {2}').format(
                                   data['__sls__'],
                                   req,
                                   data['__id__'])
                        errors.append(err)
        return errors

    def verify_high(self, high):
        '''
        Verify that the high data is viable and follows the data structure
        '''
        errors = []
        if not isinstance(high, dict):
            errors.append('High data is not a dictionary and is invalid')
        for name, body in high.items():
            if name.startswith('__'):
                continue
            if not isinstance(body, dict):
                err = ('The type {0} in {1} is not formated as a dictionary'
                       .format(name, body['__sls__']))
                errors.append(err)
                continue
            for state, run in body.items():
                if state.startswith('__'):
                    continue
                if not isinstance(body[state], list):
                    err = ('The state {0} in sls {1} is not formed as a list'
                           .format(name, body['__sls__']))
                    errors.append(err)
                else:
                    fun = 0
                    for arg in body[state]:
                        if isinstance(arg, str):
                            fun += 1
                        elif isinstance(arg, dict):
                            # The arg is a dict, if the arg is require or
                            # watch, it must be a list.
                            if arg.keys()[0] == 'require' \
                                    or arg.keys()[0] == 'watch':
                                if not isinstance(arg[arg.keys()[0]], list):
                                    errors.append(('The require or watch'
                                    ' statement in state {0} in sls {1} needs'
                                    ' to be formed as a list').format(
                                        name,
                                        body['__sls__']
                                        ))
                                # It is a list, verify that the members of the
                                # list are all single key dicts.
                                else:
                                    for req in arg[arg.keys()[0]]:
                                        if not isinstance(req, dict):
                                            err = ('Requisite declaration {0}'
                                            ' in SLS {1} is not formed as a'
                                            ' single key dictionary').format(
                                                req,
                                                body['__sls__'])
                                            errors.append(err)
                                # Make sure that there is only one key in the dict
                                if len(arg.keys()) != 1:
                                    errors.append(('Multiple dictionaries defined'
                                    ' in argument of state {0} in sls {1}').format(
                                        name,
                                        body['__sls__']))
                    if not fun:
                        if state == 'require' or state == 'watch':
                            continue
                        errors.append(('No function declared in state {0} in'
                            ' sls {1}').format(state, body['__sls__']))
                    elif fun > 1:
                        errors.append(('Too many functions declared in state'
                            ' {0} in sls {1}').format(state, body['__sls__']))
        return errors

    def verify_chunks(self, chunks):
        '''
        Verify the chunks in a list of low data structures
        '''
        err = []
        for chunk in chunks:
            err += self.verify_data(chunk)
        return err

    def order_chunks(self, chunks):
        '''
        Sort the chunk list verifying that the chunks follow the order
        specified in the order options.
        '''
        cap = 1
        for chunk in chunks:
            if 'order' in chunk:
                if not isinstance(chunk['order'], int):
                    continue
                if chunk['order'] > cap - 1:
                    cap = chunk['order'] + 100
        for chunk in chunks:
            if not 'order' in chunk:
                chunk['order'] = cap
            else:
                if not isinstance(chunk['order'], int):
                    if chunk['order'] == 'last':
                        chunk['order'] = cap + 100
                    else:
                        chunk['order'] = cap
        chunks = sorted(
                chunks,
                key=lambda k:'{0[state]}{0[name]}{0[fun]}'.format(k)
                )
        chunks = sorted(
                chunks,
                key=lambda k: k['order']
                )
        return chunks

    def format_call(self, data):
        '''
        Formats low data into a list of dict's used to actually call the state,
        returns:
        {
        'full': 'module.function',
        'args': [arg[0], arg[1], ...]
        }
        used to call the function like this:
        self.states[ret['full']](*ret['args'])

        It is assumed that the passed data has already been verified with
        verify_data
        '''
        ret = {}
        ret['full'] = '{0[state]}.{0[fun]}'.format(data)
        ret['args'] = []
        aspec = _getargs(self.states[ret['full']])
        arglen = 0
        deflen = 0
        if isinstance(aspec[0], list):
            arglen = len(aspec[0])
        if isinstance(aspec[3], tuple):
            deflen = len(aspec[3])
        kwargs = {}
        for ind in range(arglen - 1, 0, -1):
            minus = arglen - ind
            if deflen - minus > -1:
                kwargs[aspec[0][ind]] = aspec[3][-minus]
        for arg in kwargs:
            if arg in data:
                kwargs[arg] = data[arg]
        for arg in aspec[0]:
            if arg in kwargs:
                ret['args'].append(kwargs[arg])
            else:
                ret['args'].append(data[arg])
        return ret

    def compile_high_data(self, high):
        '''
        "Compile" the high data as it is retrieved from the cli or yaml into
        the individual state executor structures
        '''
        chunks = []
        for name, body in high.items():
            if name.startswith('__'):
                continue
            for state, run in body.items():
                if state.startswith('__'):
                    continue
                chunk = {'state': state,
                         'name': name}
                if '__sls__' in body:
                    chunk['__sls__'] = body['__sls__']
                if '__env__' in body:
                    chunk['__env__'] = body['__env__']
                chunk['__id__'] = name
                funcs = set()
                names = set()
                for arg in run:
                    if isinstance(arg, str):
                        funcs.add(arg)
                        continue
                    if isinstance(arg, dict):
                        for key, val in arg.items():
                            if key == 'names':
                                names.update(val)
                                continue
                            else:
                                chunk.update(arg)
                if names:
                    for name in names:
                        live = copy.deepcopy(chunk)
                        live['name'] = name
                        for fun in funcs:
                            live['fun'] = fun
                            chunks.append(live)
                else:
                    live = copy.deepcopy(chunk)
                    for fun in funcs:
                        live['fun'] = fun
                        chunks.append(live)
        chunks = self.order_chunks(chunks)
        return chunks

    def reconcile_extend(self, high):
        '''
        Pull the extend data and add it to the respective high data
        '''
        errors = []
        if '__extend__' not in high:
            return high, errors
        ext = high.pop('__extend__')
        for ext_chunk in ext:
            for name, body in ext_chunk.items():
                if name not in high:
                    errors.append(
                        'Extension {0} is not part of the high state'.format(
                            name
                            )
                        )
                    continue
                for state, run in body.items():
                    if state.startswith('__'):
                        continue
                    if state not in high[name]:
                        high[name][state] = run
                        continue
                    # high[name][state] is extended by run, both are lists
                    for arg in run:
                        update = False
                        for hind in range(len(high[name][state])):
                            if isinstance(arg, str) and \
                                    isinstance(high[name][state][hind], str):
                                # replacing the function, replace the index
                                high[name][state].pop(hind)
                                high[name][state].insert(hind, arg)
                                update = True
                                continue
                            if isinstance(arg, dict) and \
                                    isinstance(high[name][state][hind], dict):
                                # It is an option, make sure the options match
                                if (arg.keys()[0] ==
                                    high[name][state][hind].keys()[0]):
                                    # They match, check if the option is a
                                    # watch or require, append, otherwise
                                    # replace
                                    if arg.keys()[0] == 'require' or \
                                            arg.keys()[0] == 'watch':
                                        # Extend the list
                                        (high[name][state][hind][arg.keys()[0]]
                                         .extend(arg[arg.keys()[0]]))
                                        update = True
                                    else:
                                        # Replace the value
                                        high[name][state][hind] = arg
                                        update = True
                        if not update:
                            high[name][state].append(arg)
        return high, errors

    def template_shebang(self, template):
        '''
        Check the template shebang line and return the renderer
        '''
        # Open up the first line of the sls template
        line = open(template, 'r').readline()
        # Check if it starts with a shebang
        if line.startswith('#!'):
            # pull out the shebang data
            trend = line.strip()[2:]
            # If the specified renderer exists, use it, or fallback
            if trend in self.rend:
                return trend
        return self.opts['renderer']

    def compile_template(self, template, env='', sls=''):
        '''
        Take the path to a template and return the high data structure derived
        from the template.
        '''
        if not isinstance(template, str):
            return {}
        if not os.path.isfile(template):
            return {}
        return self.rend[self.template_shebang(template)](template, env, sls)

    def compile_template_str(self, template):
        '''
        Take the path to a template and return the high data structure derived
        from the template.
        '''
        fn_ = tempfile.mkstemp()[1]
        open(fn_, 'w+').write(template)
        high = self.rend[self.template_shebang(fn_)](fn_)
        os.remove(fn_)
        return high

    def call(self, data):
        '''
        Call a state directly with the low data structure, verify data before
        processing.
        '''
        log.info(
                'Executing state {0[state]}.{0[fun]} for {0[name]}'.format(
                    data
                    )
                )
        cdata = self.format_call(data)
        ret = self.states[cdata['full']](*cdata['args'])
        format_log(ret)
        self.module_refresh(data)
        return ret

    def call_chunks(self, chunks):
        '''
        Iterate over a list of chunks and call them, checking for requires.
        '''
        running = {}
        for low in chunks:
            if '__FAILHARD__' in running:
                running.pop('__FAILHARD__')
                return running
<<<<<<< HEAD
            tag = '{0[state]}.{0[__id__]}.{0[name]}.{0[fun]}'.format(low)
=======
            tag = _gen_tag(low)
>>>>>>> 508fba96
            if tag not in running:
                running = self.call_chunk(low, running, chunks)
                if self.check_failhard(low, running):
                    return running
        return running

    def check_failhard(self, low, running):
        '''
        Check if the low data chunk should send a failhard signal
        '''
<<<<<<< HEAD
        tag = '{0[state]}.{0[__id__]}.{0[name]}.{0[fun]}'.format(low)
=======
        tag = _gen_tag(low)
>>>>>>> 508fba96
        if low.get('failhard', False) \
                or self.opts['failhard'] \
                and tag in running:
            if not running[tag]['result']:
                return True
        return False

    def check_requisite(self, low, running, chunks):
        '''
        Look into the running data to check the status of all requisite states
        '''
        present = False
        if 'watch' in low:
            present = True
        if 'require' in low:
            present = True
        if not present:
            return 'met'
        reqs = {'require': [],
                'watch': []}
        status = 'unmet'
        for r_state in reqs.keys():
            if r_state in low:
                for req in low[r_state]:
                    found = False
                    for chunk in chunks:
                        if chunk['__id__'] == req[req.keys()[0]] or \
                                chunk['name'] == req[req.keys()[0]]:
                            if chunk['state'] == req.keys()[0]:
                                found = True
                                reqs[r_state].append(chunk)
                    if not found:
                        return 'unmet'
        fun_stats = set()
        for r_state, chunks in reqs.items():
            for chunk in chunks:
<<<<<<< HEAD
                if chunk['__id__'] == req[req.keys()[0]] or \
                        chunk['name'] == req[req.keys()[0]]:
                    if chunk['state'] == req.keys()[0]:
                        reqs.append(chunk)
        fun_stats = []
        for req in reqs:
            tag = '{0[state]}.{0[__id__]}.{0[name]}.{0[fun]}'.format(req)
            if tag not in running:
                fun_stats.append('unmet')
            else:
                fun_stats.append('met' if running[tag]['result'] else 'fail')
        for stat in fun_stats:
            if stat == 'unmet':
                return stat
            elif stat == 'fail':
                return stat
        return 'met'

    def check_watchers(self, low, running, chunks):
        '''
        Look into the running data to see if the watched states have been run
        '''
        if 'watch' not in low:
            return 'nochange'
        reqs = []
        status = 'unmet'
        for req in low['watch']:
            for chunk in chunks:
                if chunk['__id__'] == req[req.keys()[0]] or \
                        chunk['name'] == req[req.keys()[0]]:
                    if chunk['state'] == req.keys()[0]:
                        reqs.append(chunk)
        fun_stats = []
        for req in reqs:
            tag = '{0[state]}.{0[__id__]}.{0[name]}.{0[fun]}'.format(req)
            if tag not in running:
                fun_stats.append('unmet')
            else:
                (fun_stats.append('change' if running[tag]['changes']
                                           else 'nochange'))
        for stat in fun_stats:
            if stat == 'change':
                return stat
            elif stat == 'unmet':
                return stat
        return 'nochange'
=======
                tag = _gen_tag(chunk)
                if tag not in running:
                    fun_stats.add('unmet')
                    continue
                if not running[tag]['result']:
                    fun_stats.add('fail')
                    continue
                if r_state == 'watch' and running[tag]['changes']:
                    fun_stats.add('change')
                    continue
                else:
                    fun_stats.add('met')

        if 'unmet' in fun_stats:
            return 'unmet'
        elif 'fail' in fun_stats:
            return 'fail'
        elif 'change' in fun_stats:
            return 'change'
        return 'met'
>>>>>>> 508fba96

    def call_chunk(self, low, running, chunks):
        '''
        Check if a chunk has any requires, execute the requires and then the
        chunk
        '''
<<<<<<< HEAD
        tag = '{0[state]}.{0[__id__]}.{0[name]}.{0[fun]}'.format(low)
        if 'require' in low:
            status = self.check_requires(low, running, chunks)
            if status == 'unmet':
                reqs = []
                for req in low['require']:
=======
        self._mod_init(low)
        tag = _gen_tag(low)
        requisites = ('require', 'watch')
        status = self.check_requisite(low, running, chunks)
        if status == 'unmet':
            lost = {'require': [],
                    'watch': []}
            reqs = []
            for requisite in requisites:
                if not requisite in low:
                    continue
                for req in low[requisite]:
                    found = False
>>>>>>> 508fba96
                    for chunk in chunks:
                        if chunk['name'] == req[req.keys()[0]] \
                                or chunk['__id__'] == req[req.keys()[0]]:
                            if chunk['state'] == req.keys()[0]:
                                reqs.append(chunk)
                                found = True
                    if not found:
                        lost[requisite].append(req)
            if lost['require'] or lost['watch']:
                comment = 'The following requisites were not found:\n'
                for requisite, lreqs in lost.items():
                    for lreq in lreqs:
                        comment += '{0}{1}: {2}\n'.format(' '*19,
                                requisite,
                                lreq)
                running[tag] = {'changes': {},
                                'result': False,
                                'comment': comment}
                return running
            for chunk in reqs:
                # Check to see if the chunk has been run, only run it if
                # it has not been run already
                ctag = _gen_tag(chunk)
                if ctag not in running:
                    running = self.call_chunk(chunk, running, chunks)
                    if self.check_failhard(chunk, running):
                        running['__FAILHARD__'] = True
                        return running
            running = self.call_chunk(low, running, chunks)
            if self.check_failhard(chunk, running):
                running['__FAILHARD__'] = True
                return running
        elif status == 'met':
            running[tag] = self.call(low)
        elif status == 'fail':
            running[tag] = {'changes': {},
                            'result': False,
                            'comment': 'One or more requisite failed'}
        elif status == 'change':
            ret = self.call(low)
            if not ret['changes']:
                low['fun'] = 'watcher'
                ret = self.call(low)
            running[tag] = ret
        else:
            running[tag] = self.call(low)
        return running

    def call_high(self, high):
        '''
        Process a high data call and ensure the defined states.
        '''
        err = []
        errors = []
        # If there is extension data reconcile it
        high, ext_errors = self.reconcile_extend(high)
        errors += ext_errors
        # Verify that the high data is structurally sound
        errors += self.verify_high(high)
        if errors:
            return errors
        # Compile and verify the raw chunks
        chunks = self.compile_high_data(high)
        errors += self.verify_chunks(chunks)
        # If there are extensions in the highstate, process them and update
        # the low data chunks
        if errors:
            return errors
        ret = self.format_verbosity(self.call_chunks(chunks))
        return ret

    def call_template(self, template):
        '''
        Enforce the states in a template
        '''
        high = self.compile_template(template)
        if high:
            return self.call_high(high)
        return high

    def call_template_str(self, template):
        '''
        Enforce the states in a template, pass the template as a string
        '''
        high = self.compile_template_str(template)
        if high:
            return self.call_high(high)
        return high


class HighState(object):
    '''
    Generate and execute the salt "High State". The High State is the compound
    state derived from a group of template files stored on the salt master or
    in the local cache.
    '''
    def __init__(self, opts):
        self.client = salt.minion.FileClient(opts)
        self.opts = self.__gen_opts(opts)
        self.state = State(self.opts)
        self.matcher = salt.minion.Matcher(self.opts)

    def __gen_opts(self, opts):
        '''
        The options used by the High State object are derived from options on
        the minion and the master, or just the minion if the high state call is
        entirely local.
        '''
        # If the state is intended to be applied locally, then the local opts
        # should have all of the needed data, otherwise overwrite the local
        # data items with data from the master
        if 'local_state' in opts:
            if opts['local_state']:
                return opts
        mopts = self.client.master_opts()
        opts['renderer'] = mopts['renderer']
        opts['failhard'] = mopts.get('failhard', False)
        if mopts['state_top'].startswith('salt://'):
            opts['state_top'] = mopts['state_top']
        elif mopts['state_top'].startswith('/'):
            opts['state_top'] = os.path.join('salt://', mopts['state_top'][1:])
        else:
            opts['state_top'] = os.path.join('salt://', mopts['state_top'])
        return opts

    def _get_envs(self):
        '''
        Pull the file server environments out of the master options
        '''
        envs = set(['base'])
        if 'file_roots' in self.opts:
            envs.update(self.opts['file_roots'].keys())
        return envs

    def get_tops(self):
        '''
        Gather the top files
        '''
        tops = {}
        include = {}
        done = {}
        # Gather initial top files
        if self.opts['environment']:
            tops[self.opts['environment']] = [
                    self.state.compile_template(
                        self.client.cache_file(
                            self.opts['state_top'],
                            self.opts['environment']
                            ),
                        self.opts['environment']
                        )
                    ]
        else:
            for env in self._get_envs():
                if not env in tops:
                    tops[env] = []
                tops[env].append(
                        self.state.compile_template(
                            self.client.cache_file(
                                self.opts['state_top'],
                                env
                                ),
                            env
                            )
                        )

        # Search initial top files for includes
        for env, ctops in tops.items():
            for ctop in ctops:
                if not 'include' in ctop:
                    continue
                if not env in include:
                    include[env] = []
                for sls in ctop['include']:
                    include[env].append(sls)
                ctop.pop('include')
        # Go through the includes and pull out the extra tops and add them
        while include:
            pops = []
            for env, states in include.items():
                if not env in done:
                    done[env] = []
                pops.append(env)
                if not states:
                    continue
                for sls in states:
                    if done[env].count(sls):
                        continue
                    tops[env].append(
                            self.state.compile_template(
                                self.client.get_state(
                                    sls,
                                    env
                                    ),
                                env
                                )
                            )
                    done[env].append(sls)
            for env in pops:
                if env in include:
                    include.pop(env)

        return tops

    def merge_tops(self, tops):
        '''
        Cleanly merge the top files
        '''
        top = {}
        for sourceenv, ctops in tops.items():
            for ctop in ctops:
                for env, targets in ctop.items():
                    if env == 'include':
                        continue
                    if not env in top:
                        top[env] = {}
                    for tgt in targets:
                        if not tgt in top[env]:
                            top[env][tgt] = ctop[env][tgt]
                            continue
                        matches = []
                        states = set()
                        for comp in ctop[env][tgt]:
                            if isinstance(comp, dict):
                                cmatches.append(comp)
                            if isinstance(comp, str):
                                cstates.add(comp)
                        for comp in top[env][tgt]:
                            if isinstance(comp, dict):
                                matches.append(comp)
                            if isinstance(comp, str):
                                states.add(comp)
                        top[env][tgt] = matches
                        top[env][tgt].extend(list(states))
        return top

    def get_top(self):
        '''
        Returns the high data derived from the top file
        '''
        tops = self.get_tops()
        return self.merge_tops(tops)

    def top_matches(self, top):
        '''
        Search through the top high data for matches and return the states that
        this minion needs to execute.

        Returns:
        {'env': ['state1', 'state2', ...]}
        '''
        matches = {}
        for env, body in top.items():
            if self.opts['environment']:
                if not env == self.opts['environment']:
                    continue
            for match, data in body.items():
                if self.matcher.confirm_top(match, data):
                    if env not in matches:
                        matches[env] = []
                    for item in data:
                        if isinstance(item, basestring):
                            matches[env].append(item)
        return matches

    def load_dynamic(self, matches):
        '''
        If autoload_dynamic_modules is True then automatically load the
        dynamic modules
        '''
        if not self.opts['autoload_dynamic_modules']:
            return
        self.state.functions['saltutil.sync_all'](matches.keys())
        faux = {'state': 'file', 'fun': 'recurse'}
        self.state.module_refresh(faux)

    def gather_states(self, matches):
        '''
        Gather the template files from the master
        '''
        group = []
        for env, states in matches.items():
            for sls in states:
                state = self.client.get_state(sls, env)
                if state:
                    group.append(state)
        return group

    def render_state(self, sls, env, mods):
        '''
        Render a state file and retrieve all of the include states
        '''
        err = ''
        errors = []
        fn_ = self.client.get_state(sls, env)
        if not fn_:
            errors.append(('Specifed SLS {0} in environment {1} is not'
                           ' available on the salt master').format(sls, env))
        state = None
        try:
            state = self.state.compile_template(fn_, env, sls)
        except Exception as exc:
            errors.append(('Rendering SLS {0} failed, render error:\n{1}'
                           .format(sls, exc)))
        mods.add(sls)
        nstate = None
        if state:
            if not isinstance(state, dict):
                errors.append(('SLS {0} does not render to a dictionary'
                               .format(sls)))
            else:
                if 'include' in state:
                    if not isinstance(state['include'], list):
                        err = ('Include Declaration in SLS {0} is not formed '
                               'as a list'.format(sls))
                        errors.append(err)
                    else:
                        for sub_sls in state.pop('include'):
                            if not list(mods).count(sub_sls):
                                nstate, mods, err = self.render_state(
                                        sub_sls,
                                        env,
                                        mods
                                        )
                            if nstate:
                                state.update(nstate)
                            if err:
                                errors += err
                if 'extend' in state:
                    ext = state.pop('extend')
                    for name in ext:
                        if not isinstance(ext[name], dict):
                            errors.append(('Extension name {0} in sls {1} is '
                                           'not a dictionary'
                                           .format(name, sls)))
                            continue
                        if '__sls__' not in ext[name]:
                            ext[name]['__sls__'] = sls
                        if '__env__' not in ext[name]:
                            ext[name]['__env__'] = env
                        if '__extend__' not in state:
                            state['__extend__'] = [ext]
                        else:
                            state['__extend__'].append(ext)
                for name in state:
                    if not isinstance(state[name], dict):
                        if name == '__extend__':
                            continue
                        errors.append(('Name {0} in sls {1} is not a dictionary'
                                       .format(name, sls)))
                        continue
                    if '__sls__' not in state[name]:
                        state[name]['__sls__'] = sls
                    if '__env__' not in state[name]:
                        state[name]['__env__'] = env
        return state, mods, errors

    def render_highstate(self, matches):
        '''
        Gather the state files and render them into a single unified salt high
        data structure.
        '''
        highstate = {}
        errors = []
        for env, states in matches.items():
            mods = set()
            for sls in states:
                state, mods, err = self.render_state(sls, env, mods)
                if state:
                    highstate.update(state)
                if err:
                    errors += err
        return highstate, errors

    def call_highstate(self):
        '''
        Run the sequence to execute the salt highstate for this minion
        '''
        top = self.get_top()
        matches = self.top_matches(top)
        self.load_dynamic(matches)
        high, errors = self.render_highstate(matches)
        if errors:
            return errors
        if not high:
            return {'no.states': {
                        'result': False,
                        'comment': 'No states found for this minion',
                        'name': 'No States',
                        'changes': {}
                        }
                   }
        return self.state.call_high(high)

    def compile_highstate(self):
        '''
        Return just the highstate or the errors
        '''
        top = self.get_top()
        matches = self.top_matches(top)
        high, errors = self.render_highstate(matches)

        if errors:
            return errors

        return high

    def compile_low_chunks(self):
        '''
        Compile the highstate but don't run it, return the low chunks to see
        exactly what the highstate will execute
        '''
        err = []
        top = self.get_top()
        matches = self.top_matches(top)
        high, errors = self.render_highstate(matches)

        # If there is extension data reconcile it
        high, ext_errors = self.state.reconcile_extend(high)
        errors += ext_errors

        # Verify that the high data is structurally sound
        errors += self.state.verify_high(high)

        # Compile and verify the raw chunks
        chunks = self.state.compile_high_data(high)
        errors += self.state.verify_chunks(chunks)

        if errors:
            return errors
        return chunks<|MERGE_RESOLUTION|>--- conflicted
+++ resolved
@@ -548,11 +548,7 @@
             if '__FAILHARD__' in running:
                 running.pop('__FAILHARD__')
                 return running
-<<<<<<< HEAD
-            tag = '{0[state]}.{0[__id__]}.{0[name]}.{0[fun]}'.format(low)
-=======
             tag = _gen_tag(low)
->>>>>>> 508fba96
             if tag not in running:
                 running = self.call_chunk(low, running, chunks)
                 if self.check_failhard(low, running):
@@ -563,11 +559,7 @@
         '''
         Check if the low data chunk should send a failhard signal
         '''
-<<<<<<< HEAD
-        tag = '{0[state]}.{0[__id__]}.{0[name]}.{0[fun]}'.format(low)
-=======
         tag = _gen_tag(low)
->>>>>>> 508fba96
         if low.get('failhard', False) \
                 or self.opts['failhard'] \
                 and tag in running:
@@ -604,54 +596,6 @@
         fun_stats = set()
         for r_state, chunks in reqs.items():
             for chunk in chunks:
-<<<<<<< HEAD
-                if chunk['__id__'] == req[req.keys()[0]] or \
-                        chunk['name'] == req[req.keys()[0]]:
-                    if chunk['state'] == req.keys()[0]:
-                        reqs.append(chunk)
-        fun_stats = []
-        for req in reqs:
-            tag = '{0[state]}.{0[__id__]}.{0[name]}.{0[fun]}'.format(req)
-            if tag not in running:
-                fun_stats.append('unmet')
-            else:
-                fun_stats.append('met' if running[tag]['result'] else 'fail')
-        for stat in fun_stats:
-            if stat == 'unmet':
-                return stat
-            elif stat == 'fail':
-                return stat
-        return 'met'
-
-    def check_watchers(self, low, running, chunks):
-        '''
-        Look into the running data to see if the watched states have been run
-        '''
-        if 'watch' not in low:
-            return 'nochange'
-        reqs = []
-        status = 'unmet'
-        for req in low['watch']:
-            for chunk in chunks:
-                if chunk['__id__'] == req[req.keys()[0]] or \
-                        chunk['name'] == req[req.keys()[0]]:
-                    if chunk['state'] == req.keys()[0]:
-                        reqs.append(chunk)
-        fun_stats = []
-        for req in reqs:
-            tag = '{0[state]}.{0[__id__]}.{0[name]}.{0[fun]}'.format(req)
-            if tag not in running:
-                fun_stats.append('unmet')
-            else:
-                (fun_stats.append('change' if running[tag]['changes']
-                                           else 'nochange'))
-        for stat in fun_stats:
-            if stat == 'change':
-                return stat
-            elif stat == 'unmet':
-                return stat
-        return 'nochange'
-=======
                 tag = _gen_tag(chunk)
                 if tag not in running:
                     fun_stats.add('unmet')
@@ -672,21 +616,12 @@
         elif 'change' in fun_stats:
             return 'change'
         return 'met'
->>>>>>> 508fba96
 
     def call_chunk(self, low, running, chunks):
         '''
         Check if a chunk has any requires, execute the requires and then the
         chunk
         '''
-<<<<<<< HEAD
-        tag = '{0[state]}.{0[__id__]}.{0[name]}.{0[fun]}'.format(low)
-        if 'require' in low:
-            status = self.check_requires(low, running, chunks)
-            if status == 'unmet':
-                reqs = []
-                for req in low['require']:
-=======
         self._mod_init(low)
         tag = _gen_tag(low)
         requisites = ('require', 'watch')
@@ -700,7 +635,6 @@
                     continue
                 for req in low[requisite]:
                     found = False
->>>>>>> 508fba96
                     for chunk in chunks:
                         if chunk['name'] == req[req.keys()[0]] \
                                 or chunk['__id__'] == req[req.keys()[0]]:
